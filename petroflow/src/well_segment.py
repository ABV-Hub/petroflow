--- conflicted
+++ resolved
@@ -27,11 +27,7 @@
 from .abstract_classes import AbstractWellSegment
 from .matching import select_contigious_intervals, match_boring_sequence, find_best_shifts, create_zero_shift
 from .joins import cross_join, between_join, fdtd_join
-<<<<<<< HEAD
-from .utils import to_list, leq_notclose, leq_close, geq_close, fill_nans_around
-=======
-from .utils import to_list, process_columns, leq_notclose, leq_close, geq_close
->>>>>>> abdd5682
+from .utils import to_list, process_columns, leq_notclose, leq_close, geq_close, fill_nans_around
 from .exceptions import SkipWellException, DataRegularityError
 
 
@@ -1851,11 +1847,6 @@
             setattr(self, "_" + attr, res)
         return self
 
-<<<<<<< HEAD
-    def drop_nans(self, mnemonics=None):
-        """Create segments that does not contain `nan` values in logs columns,
-        indicated in `mnemonics`.
-=======
     def gaussian_blur(self, win_size, std=None, attrs=None):
         """Blur columns of `attrs` with a Gaussian filter.
 
@@ -1887,7 +1878,6 @@
     def drop_nans(self, logs=None):
         """Create segments that do not contain `nan` values in logs, specified
         in `logs`.
->>>>>>> abdd5682
 
         Parameters
         ----------
