"""Implements WellSegment - a class, representing a contiguous part of a well.
"""
# pylint: disable=no-member, protected-access

import os
import re
import json
import base64
import shutil
from copy import copy, deepcopy
from glob import glob
from functools import reduce
from itertools import chain, repeat

import numpy as np
import pandas as pd
import lasio
import PIL
from scipy.interpolate import interp1d
from sklearn.linear_model import LinearRegression
import cv2
from plotly import graph_objs as go
from plotly.subplots import make_subplots
from plotly.offline import init_notebook_mode, plot, iplot

from .abstract_classes import AbstractWellSegment
from .matching import select_contigious_intervals, match_boring_sequence, find_best_shifts, create_zero_shift
from .joins import cross_join, between_join, fdtd_join
from .utils import to_list, process_columns, parse_depth, insert_intervals
from .exceptions import SkipWellException, DataRegularityError


def add_attr_properties(cls):
    """Add missing properties for lazy loading of `WellSegment` table-based
    attributes."""
    for attr in cls.attrs_depth_index + cls.attrs_fdtd_index + cls.attrs_no_index:
        if hasattr(cls, attr):
            continue
        def prop(self, attr=attr):
            if getattr(self, "_" + attr) is None:
                getattr(self, "load_" + attr)()
            return getattr(self, "_" + attr)
        setattr(cls, attr, property(prop))
    return cls


def add_attr_loaders(cls):
    """Add missing loaders of `WellSegment` table-based attributes."""
    attr_iter = chain(
        zip(cls.attrs_depth_index, repeat(cls._load_depth_df)),
        zip(cls.attrs_fdtd_index, repeat(cls._load_fdtd_df)),
        zip(cls.attrs_no_index, repeat(cls._load_df))
    )
    for attr, loader in attr_iter:
        if hasattr(cls, "load_" + attr):
            continue
        def load_factory(attr, loader):
            def load(self, *args, **kwargs):
                data = loader(self, self._get_full_name(self.path, attr), *args, **kwargs)
                setattr(self, "_" + attr, data)
                return self
            return load
        setattr(cls, "load_" + attr, load_factory(attr, loader))
    return cls


@add_attr_properties
@add_attr_loaders
class WellSegment(AbstractWellSegment):
    """A class, representing a contiguous part of a well.

    Initially an instance of `Well` class consists of a single segment,
    representing the whole well. Subsequently, several `Well` methods, such as
    `crop`, `random_crop` or `drop_nans`, increase the number of segments,
    storing them in a tree-based structure.

    Unlike `Well`, which nearly always redirects method calls to its segments,
    `WellSegment` actually stores well data and implements its processing
    logic.

    Each table-based attribute of a `WellSegment`, described in `Attributes`
    section, can be loaded in two different ways:
    1. via corresponding load method, e.g. `load_logs` or `load_layers`. All
       specified arguments will be passed to a loader, responsible for file's
       extension.
    2. via lazy loading mechanism, when an attribute is loaded at the time of
       the first access. In this case, default loading parameters are used.
    `core_dl` and `core_uv` attributes are loaded either by accessing them for
    the first time, or by calling `load_core` method.

    Depth and length values in all the attributes are assumed to be stored in
    centimeters for all formats, except for `.las`, where depths units are
    assumed to be meters and are converted to centimeters by the `load_las`
    method. Log units are not parsed from a `.las` file header since they are
    optional and their format is not strictly fixed.

    Parameters
    ----------
    path : str
        A path to a directory with well data, containing:
        - `meta.json` - a json dict with the following keys:
            - `name` - well name
            - `field` - field name
            - `depth_from` - minimum depth entry in the well logs (in cm)
            - `depth_to` - maximum depth entry in the well logs (in cm)
          These values will be stored as instance attributes.
        - `samples_dl` and `samples_uv` (optional) - directories, containing
          daylight and ultraviolet images of core samples respectively. Images
          of the same sample must have the same name in both dirs.
        - Optional `.csv`, `.las` or `.feather` file for certain class
          attributes (see more details in the `Attributes` section).
    core_width : positive float, optional
        The width of core samples in cm. Defaults to 10 cm.
    pixels_per_cm : positive float, optional
        The number of pixels in cm used to determine the loaded width of core
        sample images. Image height is calculated so as to keep the aspect
        ratio. Defaults to 5 pixels.
    validate : bool, optional
        Specifies whether to check well data for correctness and consistency.
        Slightly reduces processing speed. Defaults to `True`.

    Attributes
    ----------
    name : str
        Well name, loaded from `meta.json`.
    field : str
        Field name, loaded from `meta.json`.
    depth_from : int or str
        Minimum depth entry in the well logs in cm, loaded from `meta.json`.
        If `str`, must be specified in a <value><units> format (e.g. "10m").
    depth_to : int or str
        Maximum depth entry in the well logs in cm, loaded from `meta.json`.
        If `str`, must be specified in a <value><units> format (e.g. "10m").
    actual_depth_to : int
        Actual maximum segment depth in cm. It is defined if the segment has
        been padded by the `crop` method and is then used in `Well.aggregate`
        to drop padded part of the segment.
    logs : pandas.DataFrame
        Well logs, indexed by depth. Depth log in a source file must have
        `DEPTH` mnemonic. Mnemonics of the same log type in `logs` and
        `core_logs` should match. Loaded from the file with the same name from
        the well directory.
    logs_step: positive int
        Step between measurements in `logs` in centimeters.
    inclination : pandas.DataFrame
        Well inclination. Loaded from the file with the same name from the
        well directory.
    layers : pandas.DataFrame
        Stratum layers names, indexed by depth range. Loaded from the file
        with the same name, having the following structure: DEPTH_FROM -
        DEPTH_TO - LAYER.
    boring_intervals : pandas.DataFrame
        Depths of boring intervals with core recovery in centimeters, indexed
        by depth range. Loaded from the file with the same name, having the
        following structure: DEPTH_FROM - DEPTH_TO - CORE_RECOVERY.
    boring_sequences : pandas.DataFrame
        Depth ranges of contiguous boring intervals, extracted one after
        another. If the file with the same name exists in the well directory,
        then `boring_sequences` is loaded from the file. Otherwise, it is
        calculated from `boring_intervals`. If core-to-log matching is
        performed, then extra `MODE` and `R2` columns with matching parameters
        and results are created.
    core_properties : pandas.DataFrame
        Properties of core plugs, indexed by depth. Depth column in source
        file must be called `DEPTH`. Loaded from the file with the same name
        from the well directory.
    core_lithology : pandas.DataFrame
        Lithological description of core samples, indexed by depth range.
        Loaded from the file with the same name, having the following
        structure: DEPTH_FROM - DEPTH_TO - FORMATION - COLOR - GRAINSIZE -
        GRAINCONTENT.
    core_logs : pandas.DataFrame
        Core logs, indexed by depth. Depth log in a source file must have
        `DEPTH` mnemonic. Mnemonics of the same log type in `logs` and
        `core_logs` should match. Loaded from the file with the same name from
        the well directory.
    samples : pandas.DataFrame
        Names of core sample images with their depth ranges. Loaded from the
        file with the same name, having the following structure: DEPTH_FROM -
        DEPTH_TO - SAMPLE.
    core_dl : numpy.ndarray
        Concatenated daylight image of all core samples in the segment. If
        core samples are absent for several depth ranges, corresponding
        `core_dl` values are equal to `numpy.nan`. Loaded from images in
        `samples_dl` directory, requires `samples` file to exist in the well
        directory.
    core_uv : numpy.ndarray
        Concatenated ultraviolet image of all core samples in the segment. If
        core samples are absent for several depth ranges, corresponding
        `core_uv` values are equal to `numpy.nan`. Loaded from images in
        `samples_uv` directory, requires `samples` file to exist in the well
        directory.
    """

    attrs_depth_index = ("logs", "core_properties", "core_logs")
    attrs_fdtd_index = ("layers", "boring_sequences", "boring_intervals", "core_lithology", "samples")
    attrs_no_index = ("inclination",)
    attrs_image = ("core_uv", "core_dl")

    def __init__(self, path, *args, core_width=10, pixels_per_cm=5, validate=True, **kwargs):
        super().__init__()
        _ = args, kwargs
        self.path = path
        self.core_width = core_width
        self.pixels_per_cm = pixels_per_cm
        self.validate = validate

        with open(os.path.join(self.path, "meta.json")) as meta_file:
            meta = json.load(meta_file)
        self.name = meta["name"]
        self.field = meta["field"]
        self.depth_from = parse_depth(meta["depth_from"], var_name="depth_from")
        self.depth_to = parse_depth(meta["depth_to"], var_name="depth_to")
        self.actual_depth_to = None
        if self.depth_from >= self.depth_to:
            raise ValueError("depth_from must be less than depth_to")

        self.has_samples = self._has_file("samples")

        self.logs_step = None
        self._logs = None
        self._inclination = None
        self._layers = None
        self._boring_intervals = None
        self._boring_sequences = None
        self._core_properties = None
        self._core_lithology = None
        self._core_logs = None
        self._samples = None
        self._core_dl = None
        self._core_uv = None
        self._boring_intervals_deltas = None
        self._core_lithology_deltas = None

        # In order to unify aggregate behavior in case of loaded and calculated `boring_sequences`,
        # they should be computed explicitly during the creation of a segment.
        if self._has_file("boring_intervals") and not self._has_file("boring_sequences"):
            _ = self.boring_sequences

    @property
    def length(self):
        """float: Length of the segment in centimeters."""
        return self.depth_to - self.depth_from

    def load_logs(self, *args, **kwargs):
        """Load well logs and calculate logs step in centimeters.

        Parameters
        ----------
        args : misc
            Any additional positional arguments to pass to the file loader,
            depends on its extension.
        kwargs : misc
            Any additional keyword arguments to pass as keyword arguments to
            the file loader, depends on its extension.

        Returns
        -------
        self : type(self)
            Self with loaded well logs.

        Raises
        ------
        ValueError
            If logs don't have a fixed sampling rate.
        """
        self._logs = self._load_depth_df(self._get_full_name(self.path, "logs"), *args, **kwargs)
        steps = self.logs.index[1:] - self.logs.index[:-1]
        unique_steps = np.unique(steps)
        if self.validate and (len(unique_steps) > 1):
            raise ValueError("Well logs must have a fixed sampling rate")
        self.logs_step = unique_steps[0]
        return self

    @property
    def boring_sequences(self):
        """pandas.DataFrame: Depth ranges of contiguous boring intervals,
        extracted one after another."""
        if self._boring_sequences is None:
            if self._has_file("boring_sequences"):
                self.load_boring_sequences()
            else:
                self._calc_boring_sequences()
        return self._boring_sequences

    def _calc_boring_sequences(self):
        """Calculate boring sequences given boring intervals."""
        data = []
        for segment in select_contigious_intervals(self.boring_intervals.reset_index()):
            data.append([segment["DEPTH_FROM"].min(), segment["DEPTH_TO"].max()])
        self._boring_sequences = pd.DataFrame(data, columns=["DEPTH_FROM", "DEPTH_TO"])
        self._boring_sequences.set_index(["DEPTH_FROM", "DEPTH_TO"], inplace=True)

    @staticmethod
    def _get_extension(path):
        """Get file extension from its name."""
        return os.path.splitext(path)[1][1:]

    @staticmethod
    def _load_las(path, *args, **kwargs):
        """Load a `.las` file into a `DataFrame`."""
        df = lasio.read(path, *args, **kwargs).df().reset_index().rename(columns={"DEPT": "DEPTH"})
        # DEPTH values in a .las file are assumed to be in meters and converted to centimeters in the next line. Units
        # are not parsed from .las file header since they are optional and their format is not strictly fixed.
        df["DEPTH"] = np.round(df["DEPTH"] * 100).astype(int)
        return df

    @staticmethod
    def _load_csv(path, *args, **kwargs):
        """Load a `.csv` file into a `DataFrame`."""
        return pd.read_csv(path, *args, **kwargs)

    @staticmethod
    def _load_feather(path, *args, **kwargs):
        """Load a `.feather` file into a `DataFrame`."""
        return pd.read_feather(path, *args, **kwargs)

    def _load_df(self, path, *args, **kwargs):
        """Load a `DataFrame` from a table format (`.las`, `.csv` or
        `.feather`) depending on its extension."""
        ext = self._get_extension(path)
        if not hasattr(self, "_load_" + ext):
            raise ValueError("A loader for data in {} format is not implemented".format(ext))
        return getattr(self, "_load_" + ext)(path, *args, **kwargs)

    def _filter_depth_df(self, df):
        """Keep only depths between `self.depth_from` and `self.depth_to` in a
        `DataFrame`, indexed by depth."""
        df = df.loc[self.depth_from:self.depth_to]
        if len(df) == 0:
            return df
        if (self.depth_from == df.index[0]) and (self.depth_to == df.index[-1]):
            # See __getitem__ docstring for an explanation of this behaviour
            df.drop(df.index[-1], inplace=True)
        return df

    @staticmethod
    def _validate_depth_df(df):
        """Check depth-indexed `DataFrame` for data consistency.

        The following checks are performed:
        1. If `DEPTH` is not int.
        2. If index is not unique.
        3. If index is not monotonically increasing.

        Raises
        ------
        DataRegularityError
            If any of checks above failed.
        """
        depth = df.index

        # Check if depth is not int
        if not pd.api.types.is_integer_dtype(depth):
            raise DataRegularityError("non_int_index", depth)

        # Check if depth values are not unique
        if not depth.is_unique:
            raise DataRegularityError("non_unique_index", depth)

        # Check if depth values are not monotonically increasing
        if not depth.is_monotonic_increasing:
            raise DataRegularityError("non_increasing_index", depth)

    def _load_depth_df(self, path, *args, **kwargs):
        """Load a `DataFrame`, indexed by depth, from a table format and keep
        only depths between `self.depth_from` and `self.depth_to`."""
        df = self._load_df(path, *args, **kwargs).set_index("DEPTH")
        if self.validate:
            self._validate_depth_df(df)
        df = self._filter_depth_df(df)
        return df

    def _filter_fdtd_df(self, df):
        """Keep only depths between `self.depth_from` and `self.depth_to` in a
        `DataFrame`, indexed by depth range."""
        if len(df) == 0:
            return df
        depth_from, depth_to = zip(*df.index.values)
        mask = (np.array(depth_from) < self.depth_to) & (self.depth_from < np.array(depth_to))
        return df[mask]

    @staticmethod
    def _validate_fdtd_df(df):
        """Check fdtd-indexed `DataFrame` for data consistency.

        The following checks are performed:
        1. If `DEPTH_FROM` and `DEPTH_TO` are not int.
        2. If index is not unique.
        3. If index is not monotonically increasing.
        4. If `DEPTH_FROM` is greater that or equal to `DEPTH_TO`.
        5. If any adjacent [`DEPTH_FROM`, `DEPTH_TO`) intervals are
           overlapping.

        Raises
        ------
        DataRegularityError
            If any of checks above failed.
        """
        depth_from = df.index.get_level_values("DEPTH_FROM")
        depth_to = df.index.get_level_values("DEPTH_TO")

        # Check if depth_from and depth_to are not int
        if not pd.api.types.is_integer_dtype(depth_from) or not pd.api.types.is_integer_dtype(depth_to):
            raise DataRegularityError("non_int_index", df.index)

        # Check if depth values are not unique
        if not df.index.is_unique:
            raise DataRegularityError("non_unique_index", df.index)

        # Check if depth_from or depth_to values are not monotonically increasing
        if not depth_from.is_monotonic_increasing or not depth_to.is_monotonic_increasing:
            raise DataRegularityError("non_increasing_index", df.index)

        # Check if depth_from is greater than depth_to
        disordered = df[depth_from >= depth_to]
        if len(disordered):
            raise DataRegularityError("disordered_index", disordered)

        # Check if any adjacent [depth_from, depth_to) intervals are overlapping
        if (depth_from.values[1:] < depth_to.values[:-1]).any():
            raise DataRegularityError("overlapping_index", df.index)

    def _load_fdtd_df(self, path, *args, **kwargs):
        """Load a `DataFrame`, indexed by depth range, from a table format and
        keep only depths between `self.depth_from` and `self.depth_to`."""
        df = self._load_df(path, *args, **kwargs).set_index(["DEPTH_FROM", "DEPTH_TO"])
        if self.validate:
            self._validate_fdtd_df(df)
        df = self._filter_fdtd_df(df)
        return df

    def _has_file(self, name):
        """Check that exactly one file with a given name and any extension
        exists in a well directory."""
        files = glob(os.path.join(self.path, name + ".*"))
        if len(files) == 1:
            return True
        return False

    @classmethod
    def _get_full_name(cls, path, name):
        """Get full name of a file with a given `name` in a dir, specified in
        `path`.

        Parameters
        ----------
        path : str
            A path to a directiry to search for a file.
        name : str
            File name with or without extension.

        Returns
        -------
        full_name : str
            Full name of a file.

        Raises
        ------
        FileNotFoundError
            If a file does not exist in a dir.
        OSError
            If extension is not specified and several files with given name
            exist.
        """
        ext = cls._get_extension(name)
        if ext != "":
            full_name = os.path.join(path, name)
            if os.path.exists(full_name):
                return full_name
            raise FileNotFoundError("A file {} does not exist in {}".format(name, path))

        files = glob(os.path.join(path, name + ".*"))
        if len(files) == 0:
            raise FileNotFoundError("A file {} does not exist in {}".format(name, path))
        if len(files) > 1:
            raise OSError("Several files called {} are found in {}".format(name, path))
        return files[0]

    @property
    def core_dl(self):
        """numpy.ndarray: Concatenated daylight image of all core samples in
        the segment."""
        if self._core_dl is None:
            self.load_core()
        return self._core_dl

    @property
    def core_uv(self):
        """numpy.ndarray: Concatenated ultraviolet image of all core samples
        in the segment."""
        if self._core_uv is None:
            self.load_core()
        return self._core_uv

    @staticmethod
    def _load_image(path):
        """Open an image in `PIL` format."""
        return PIL.Image.open(path) if os.path.isfile(path) else None

    @staticmethod
    def _match_samples(dl_img, uv_img, height, width):
        """Match core samples in daylight and ultraviolet by resizing them to
        the given shape."""
        if (dl_img is not None) and (dl_img is not None):
            # TODO: contour matching instead of resizing
            dl_img = np.array(dl_img.resize((width, height), resample=PIL.Image.LANCZOS))
            uv_img = np.array(uv_img.resize((width, height), resample=PIL.Image.LANCZOS))
        elif dl_img is not None:
            dl_img = np.array(dl_img.resize((width, height), resample=PIL.Image.LANCZOS))
            uv_img = np.full((height, width, 3), np.nan, dtype=np.float32)
        else:
            dl_img = np.full((height, width, 3), np.nan, dtype=np.float32)
            uv_img = np.array(uv_img.resize((width, height), resample=PIL.Image.LANCZOS))
        return dl_img, uv_img

    def _cm_to_pixels(self, length):
        """Convert centimeters to pixels given conversion ratio in
        `self.pixels_per_cm`."""
        # int is required to correctly handle numpy float dtypes, which are not converted to int by round
        return int(round(length * self.pixels_per_cm))

    def load_core(self, core_width=None, pixels_per_cm=None):
        """Load core images in daylight and ultraviolet.

        If any of method arguments are not specified, those, passed to
        `__init__`, will be used. Otherwise, they will be overridden in
        `self`.

        Parameters
        ----------
        core_width : positive float, optional
            The width of core samples in centimeters.
        pixels_per_cm : positive float, optional
            The number of pixels in centimeters used to determine the loaded
            width of core sample images. Image height is calculated so as to
            keep the aspect ratio.

        Returns
        -------
        self : type(self)
            Self with loaded core images.
        """
        self.core_width = core_width if core_width is not None else self.core_width
        self.pixels_per_cm = pixels_per_cm if pixels_per_cm is not None else self.pixels_per_cm

        height = self._cm_to_pixels(self.length)
        width = self._cm_to_pixels(self.core_width)

        exist_dl = os.path.isdir(os.path.join(self.path, "samples_dl"))
        exist_uv = os.path.isdir(os.path.join(self.path, "samples_uv"))
        if not exist_dl and not exist_uv:
            raise FileNotFoundError("At least one of samples_dl or samples_uv must exist")
        core_dl = np.full((height, width, 3), np.nan, dtype=np.float32)
        core_uv = np.full((height, width, 3), np.nan, dtype=np.float32)

        for (sample_depth_from, sample_depth_to), sample_name in self.samples["SAMPLE"].iteritems():
            sample_height = self._cm_to_pixels(sample_depth_to - sample_depth_from)
            sample_name = str(sample_name)

            dl_path = self._get_full_name(os.path.join(self.path, "samples_dl"), sample_name)
            dl_img = self._load_image(dl_path)
            uv_path = self._get_full_name(os.path.join(self.path, "samples_uv"), sample_name)
            uv_img = self._load_image(uv_path)
            dl_img, uv_img = self._match_samples(dl_img, uv_img, sample_height, width)

            top_crop = max(0, self._cm_to_pixels(self.depth_from - sample_depth_from))
            bottom_crop = sample_height - max(0, self._cm_to_pixels(sample_depth_to - self.depth_to))
            dl_img = dl_img[top_crop:bottom_crop]
            uv_img = uv_img[top_crop:bottom_crop]

            insert_pos = max(0, self._cm_to_pixels(sample_depth_from - self.depth_from))
            core_dl[insert_pos:insert_pos+dl_img.shape[0]] = dl_img
            core_uv[insert_pos:insert_pos+uv_img.shape[0]] = uv_img

        self._core_dl = core_dl if exist_dl else None
        self._core_uv = core_uv if exist_uv else None
        return self

    def dump(self, path):
        """Dump well segment data.

        Segment attributes are saved in the following manner:
        - `name`, `field`, `depth_from` and `depth_to` attributes are saved in
          `meta.json` file.
        - `core_dl` and `core_uv` are not saved. Instead, `samples_dl` and
          `samples_uv` directories are copied if exist.
        - All other attributes are dumped in feather format.

        Parameters
        ----------
        path : str
            A path to a directory, where well dir with dump will be created.

        Returns
        -------
        self : WellSegment
            Self unchanged.
        """
        path = os.path.join(path, self.name)
        if not os.path.exists(path):
            os.makedirs(path)

        meta = {
            "name": self.name,
            "field": self.field,
            "depth_from": self.depth_from,
            "depth_to": self.depth_to,
        }
        with open(os.path.join(path, "meta.json"), "w") as meta_file:
            json.dump(meta, meta_file)

        for attr in self.attrs_depth_index + self.attrs_fdtd_index + self.attrs_no_index:
            attr_val = getattr(self, "_" + attr)
            if attr_val is None:
                try:
                    shutil.copy2(self._get_full_name(self.path, attr), path)
                except Exception: # pylint: disable=broad-except
                    pass
            else:
                if attr not in self.attrs_no_index:
                    attr_val = attr_val.reset_index()
                attr_val.to_feather(os.path.join(path, attr + ".feather"))

        if not self.has_samples:
            return self

        # Copy DL and UV images, specified in samples
        def ignore(directory, files):
            _ = directory
            return sorted(set(files) - set(self.samples["SAMPLE"]))

        samples_dl_path = os.path.join(self.path, "samples_dl")
        if os.path.exists(samples_dl_path):
            shutil.copytree(samples_dl_path, os.path.join(path, "samples_dl"),
                            copy_function=os.link, ignore=ignore)

        samples_uv_path = os.path.join(self.path, "samples_uv")
        if os.path.exists(samples_uv_path):
            shutil.copytree(samples_uv_path, os.path.join(path, "samples_uv"),
                            copy_function=os.link, ignore=ignore)

        return self

    @staticmethod
    def _encode(img_path):
        """Encode an image into a `plotly` representation."""
        with open(img_path, "rb") as img:
            encoded_img = base64.b64encode(img.read()).decode()
        encoded_img = "data:image/png;base64," + encoded_img
        return encoded_img

    def _plot_core(self, subplot_titles, traces, images, plot_core, image_dir, title):
        """Create a trace with core images if `plot_core` is `True` and
        `image_dir` exists in a well dir. Return the index of the created
        subplot.

        Note, that the method has side effects: it updates `subplot_titles`,
        `traces` and `images` lists inplace.
        """
        plot_core = plot_core and os.path.isdir(os.path.join(self.path, image_dir))
        if not plot_core:
            return None
        col = len(traces) + 1
        subplot_titles += [title]
        traces.append(go.Scatter(x=[0, 1], y=[self.depth_from / 100, self.depth_to / 100], opacity=0))
        samples = self.samples.reset_index()[["DEPTH_FROM", "DEPTH_TO", "SAMPLE"]]
        for _, (depth_from, depth_to, sample_name) in samples.iterrows():
            depth_from /= 100
            depth_to /= 100
            sample_name = str(sample_name)

            sample_path = self._get_full_name(os.path.join(self.path, image_dir), sample_name)
            sample_image = self._encode(sample_path)
            sample_image = go.layout.Image(source=sample_image, xref="x"+str(col), yref="y", x=0, y=depth_from,
                                           sizex=1, sizey=depth_to-depth_from, sizing="stretch", layer="below")
            images.append(sample_image)
        return col

    def plot(self, plot_core=True, interactive=True, subplot_height=700, subplot_width=200):
        """Plot well logs and core images.

        All well logs and core images in daylight and ultraviolet are plotted
        on separate subplots. If called for a `Well` or `WellBatch` instance,
        an extra `aggregate` argument can be passed.

        Parameters
        ----------
        plot_core : bool
            Specifies whether to plot core images or not. Defaults to `True`.
        interactive : bool
            Specifies whether to draw a plot directly inside a Jupyter
            notebook. Defaults to `True`.
        subplot_height : positive int
            Height of each subplot with well log or core samples images in
            pixels. Defaults to 700.
        subplot_width : positive int
            Width of each subplot with well log or core samples images in
            pixels. Defaults to 200.
        aggregate : bool
            Specifies whether to plot all segments of the well on the same
            plot or create a separate plot for each segment. Creates one plot
            by default.

        Returns
        -------
        self : type(self)
            Self unchanged.
        """
        init_notebook_mode(connected=True)

        # Approximate size of the left margin of a plot, that will be added to the calculated
        # figsize in order to prevent figure shrinkage in case of small number of subplots
        margin = 120

        # Create traces for well logs
        index = self.logs.index / 100
        subplot_titles = list(self.logs.columns)
        traces = [go.Scatter(x=self.logs[mnemonic], y=index, mode="lines") for mnemonic in subplot_titles]

        # Create DL and UV traces
        images = []
        dl_col = self._plot_core(subplot_titles, traces, images, plot_core, "samples_dl", "CORE DL")
        uv_col = self._plot_core(subplot_titles, traces, images, plot_core, "samples_uv", "CORE UV")

        # Create a figure
        fig = make_subplots(rows=1, cols=len(traces), shared_yaxes=True, subplot_titles=subplot_titles)
        for i, trace in enumerate(traces, 1):
            fig.append_trace(trace, 1, i)

        # Update figure layout
        layout = fig.layout
        fig_layout = go.Layout(title="{} {}".format(self.field.capitalize(), self.name), showlegend=False,
                               width=len(traces)*subplot_width + margin, height=subplot_height,
                               yaxis=dict(range=[self.depth_to / 100, self.depth_from / 100]), images=images)
        layout.update(fig_layout)

        for key in layout:
            if key.startswith("xaxis"):
                layout[key]["fixedrange"] = True

        if dl_col is not None:
            layout["xaxis" + str(dl_col)]["showticklabels"] = False
            layout["xaxis" + str(dl_col)]["showgrid"] = False

        if uv_col is not None:
            layout["xaxis" + str(uv_col)]["showticklabels"] = False
            layout["xaxis" + str(uv_col)]["showgrid"] = False

        for ann in layout["annotations"]:
            ann["font"]["size"] = 12

        plot_fn = iplot if interactive else plot
        plot_fn(fig)
        return self

    def __getitem__(self, key):
        """Select well logs by mnemonics or slice the well along the wellbore.

        Parameters
        ----------
        key : str, list of str or slice
            - If `key` is `str` or `list` of `str`, preserve only those logs
              in `self.logs`, that are in `key`.
            - If `key` is `slice` - perform well slicing along the wellbore.
              If both `start` and `stop` are in `self.logs.index`, then only
              `start` is kept in the resulting segment to ensure, that such
              methods as `crop` always return the same number of samples
              regardless of cropping position if crop length is given in
              centimeters and no less than `logs_step`. If only one of the
              ends of the slice present in the index, it is kept in the result
              contrary to usual python slices.

        Returns
        -------
        well : WellSegment
            A segment with filtered logs or depths.
        """
        if not isinstance(key, slice):
            return self.keep_logs(key)
        res = self.copy()
        if key.step is not None:
            raise ValueError("A well does not support slicing with a specified step")

        if key.start is not None:
            res.depth_from = max(parse_depth(key.start, var_name="depth_from"), res.depth_from)

        if key.stop is not None:
            res.depth_to = min(parse_depth(key.stop, var_name="depth_to"), res.depth_to)

        if res.depth_from > res.depth_to:
            raise SkipWellException("Slicing interval is out of segment bounds")

        # Slice attributes
        attr_iter = chain(
            zip(res.attrs_depth_index, repeat(res._filter_depth_df)),
            zip(res.attrs_fdtd_index, repeat(res._filter_fdtd_df))
        )
        for attr, filt in attr_iter:
            attr_val = getattr(res, "_" + attr)
            if attr_val is not None:
                setattr(res, "_" + attr, filt(attr_val))

        # Slice images
        start_pos = self._cm_to_pixels(res.depth_from - self.depth_from)
        stop_pos = self._cm_to_pixels(res.depth_to - self.depth_from)
        if res._core_dl is not None:
            res._core_dl = res._core_dl[start_pos:stop_pos]
        if res._core_uv is not None:
            res._core_uv = res._core_uv[start_pos:stop_pos]
        return res

    def copy(self):
        """Perform a shallow copy of an object.

        Returns
        -------
        self : WellSegment
            Shallow copy.
        """
        return copy(self)

    def deepcopy(self):
        """Perform a deep copy of an object.

        Returns
        -------
        self : WellSegment
            Deep copy.
        """
        return deepcopy(self)

    def validate_core(self, validate_lithology=True):
        """Check core data for consistency.

        The following checks are performed for `boring_intervals` dataframe:
        1. All the checks from `_validate_fdtd_df`.
        2. If any values of `CORE_RECOVERY` are nan.
        3. If any values of `CORE_RECOVERY` are non-positive.
        4. If any values of `CORE_RECOVERY` are greater than the length of the
           corresponding interval.

        The following checks are performed for `core_lithology` dataframe:
        1. All the checks from `_validate_fdtd_df`.
        2. If any [`DEPTH_FROM`, `DEPTH_TO`) interval is not included in the
           corresponding interval from `boring_intervals` dataframe.
        3. If total length of all lithology intervals of a boring interval
           does not match its core recovery.

        Parameters
        ----------
        check_lithology : bool, optional
            Specifies whether to check lithology data. Can be turned off if
            core-to-log matching is performed only by shifting boring
            intervals. Defaults to `True`.

        Returns
        -------
        self : type(self)
            Self unchanged.

        Raises
        ------
        DataRegularityError
            If any of checks above failed.
        """
        if not self._has_file("boring_intervals"):
            raise SkipWellException("boring_intervals file is reqiured to perform the checks")

        # Run fdtd checks for boring intervals
        self._validate_fdtd_df(self.boring_intervals)

        # Check if any CORE_RECOVERY values are nan
        nan_recovery_mask = self.boring_intervals["CORE_RECOVERY"].isna()
        if nan_recovery_mask.sum():
            raise DataRegularityError("nan_recovery", self.boring_intervals[nan_recovery_mask])

        # Check if any CORE_RECOVERY values non-positive
        non_positive_mask = self.boring_intervals["CORE_RECOVERY"] <= 0
        if non_positive_mask.sum():
            raise DataRegularityError("non_positive_recovery", self.boring_intervals[non_positive_mask])

        # Check if any CORE_RECOVERY values are greater than the length of the corresponding interval
        index = self.boring_intervals.index
        interval_lengths = index.get_level_values("DEPTH_TO") - index.get_level_values("DEPTH_FROM")
        wrong_recovery_mask = self.boring_intervals["CORE_RECOVERY"] > interval_lengths
        if wrong_recovery_mask.sum():
            raise DataRegularityError("wrong_recovery", self.boring_intervals[wrong_recovery_mask])

        if not validate_lithology or not self._has_file("core_lithology"):
            return self

        # Run fdtd checks for lithology intervals
        self._validate_fdtd_df(self.core_lithology)

        boring_intervals = self.boring_intervals.reset_index()[["DEPTH_FROM", "DEPTH_TO", "CORE_RECOVERY"]]
        lithology_intervals = self.core_lithology.reset_index()[["DEPTH_FROM", "DEPTH_TO"]]
        lithology_intervals["SUM_LENGTH"] = lithology_intervals["DEPTH_TO"] - lithology_intervals["DEPTH_FROM"]

        joined_intervals = cross_join(boring_intervals, lithology_intervals, suffixes=("_BI", "_LI"))
        join_mask = ((joined_intervals["DEPTH_FROM_BI"] <= joined_intervals["DEPTH_FROM_LI"]) &
                     (joined_intervals["DEPTH_TO_BI"] >= joined_intervals["DEPTH_TO_LI"]))
        joined_intervals = joined_intervals[join_mask]

        # Check if any lithology interval is not included in a boring interval
        if len(joined_intervals) != len(lithology_intervals):
            left = joined_intervals[["DEPTH_FROM_LI", "DEPTH_TO_LI"]]
            left.columns = ["DEPTH_FROM", "DEPTH_TO"]
            right = lithology_intervals[["DEPTH_FROM", "DEPTH_TO"]]
            diff = pd.concat([left, right]).drop_duplicates(keep=False)
            raise DataRegularityError("lithology_ranges", diff)

        # Check if total length of all lithology intervals of a boring interval does not match its core recovery
        agg_dict = {
            "DEPTH_FROM_LI": "min",
            "DEPTH_TO_LI": "max",
            "CORE_RECOVERY": "min",  # must be unique
            "SUM_LENGTH": "sum"
        }
        groupped_intervals = joined_intervals.groupby(["DEPTH_FROM_BI", "DEPTH_TO_BI"]).agg(agg_dict)
        groupped_intervals["TOTAL_LENGTH"] = groupped_intervals["DEPTH_TO_LI"] - groupped_intervals["DEPTH_FROM_LI"]
        length_mask = ((groupped_intervals["TOTAL_LENGTH"] != groupped_intervals["CORE_RECOVERY"]) |
                       (groupped_intervals["SUM_LENGTH"] != groupped_intervals["CORE_RECOVERY"]))
        if length_mask.sum():
            raise DataRegularityError("lithology_length", groupped_intervals[length_mask])

        return self

    def validate_samples(self):
        """Check core samples data for consistency.

        The following checks are performed:
        1. If duplicates exist in samples.feather dataframe.
        2. If both samples_dl and samples_uv dirs are missing.
        3. If an image does not exist for a core sample.
        4. If multiple images exist for a core sample and file extension is
           not specified.

        Returns
        -------
        self : type(self)
            Self unchanged.

        Raises
        ------
        DataRegularityError
            If any of checks above failed.
        """
        if not self._has_file("samples"):
            raise SkipWellException("samples file is reqiured to perform the checks")

        samples = [str(sample) for sample in self.samples["SAMPLE"].values]
        if len(samples) > len(set(samples)):
            raise DataRegularityError("duplicated_files", "samples.feather")

        samples_folders = {"samples_dl", "samples_uv"}.intersection(os.listdir(self.path))
        if not samples_folders:
            raise DataRegularityError("missing_samples_dirs")

        for folder in samples_folders:
            path = os.path.join(self.path, folder)
            try:
                _ = [self._get_full_name(path, sample) for sample in samples]
            except Exception as err:
                raise DataRegularityError(str(err))

        return self

    def _apply_matching(self):
        """Update depths in all core-related attributes given calculated
        deltas."""
        # Update DataFrames with depth index
        attrs_depth_index = [attr for attr in self.attrs_depth_index if attr.startswith("core_")]
        for attr in attrs_depth_index:
            if not self._has_file(attr):
                continue
            attr_df = getattr(self, attr).reset_index()
            columns = attr_df.columns
            merged_df = between_join(attr_df, self._core_lithology_deltas)
            merged_df["DEPTH"] += merged_df["DELTA"]
            setattr(self, "_" + attr, merged_df[columns].set_index("DEPTH").sort_index())

        # TODO: carfully update samples and reload core images if needed

        if self._has_file("core_lithology"):
            core_lithology = cross_join(self.core_lithology.reset_index(),
                                        self._core_lithology_deltas[["DEPTH_FROM", "DEPTH_TO", "DELTA"]],
                                        suffixes=("", "_deltas"))
            mask = ((core_lithology["DEPTH_FROM"] >= core_lithology["DEPTH_FROM_deltas"]) &
                    (core_lithology["DEPTH_TO"] <= core_lithology["DEPTH_TO_deltas"]))
            core_lithology = core_lithology[mask]
            core_lithology["DEPTH_FROM"] += core_lithology["DELTA"]
            core_lithology["DEPTH_TO"] += core_lithology["DELTA"]
            core_lithology = core_lithology[self.core_lithology.reset_index().columns]
            self._core_lithology = core_lithology.set_index(["DEPTH_FROM", "DEPTH_TO"]).sort_index()

        boring_intervals = pd.merge(self._boring_intervals.reset_index(),
                                    self._boring_intervals_deltas[["DEPTH_FROM", "DEPTH_TO", "DELTA"]],
                                    on=["DEPTH_FROM", "DEPTH_TO"])
        boring_intervals["DEPTH_FROM"] += boring_intervals["DELTA"]
        boring_intervals["DEPTH_TO"] += boring_intervals["DELTA"]
        boring_intervals = boring_intervals.drop("DELTA", axis=1)
        self._boring_intervals = boring_intervals.set_index(["DEPTH_FROM", "DEPTH_TO"]).sort_index()

    def _save_matching_report(self):
        """Save matching report in a well directory, specified in `self.path`.

        The report consists of two `.csv` files, containing depths of boring
        and lithology intervals respectively before and after matching.
        """
        boring_sequences = self.boring_sequences.reset_index()[["DEPTH_FROM", "DEPTH_TO", "MODE"]]
        not_none_mask = boring_sequences["MODE"].map(lambda x: x is not None)
        boring_sequences = boring_sequences[not_none_mask]
        if len(boring_sequences) == 0:
            return

        core_logs_list = []
        for _, (depth_from, depth_to, mode) in boring_sequences.iterrows():
            _, core_mnemonic, core_attr, _ = self._parse_matching_mode(mode)
            core_log_segment = getattr(self, core_attr)[core_mnemonic].dropna().loc[depth_from:depth_to]
            core_log_segment.index /= 100
            core_logs_list.append(core_log_segment.to_frame(name=mode))
        core_logs = pd.concat(core_logs_list)
        core_logs.index.rename("Matched depth of a core plug", inplace=True)
        core_logs.reset_index(inplace=True)

        boring_intervals = self._boring_intervals_deltas.reset_index()
        boring_intervals["DEPTH_FROM_DELTA"] = boring_intervals["DEPTH_FROM"] + boring_intervals["DELTA"]
        boring_intervals["DEPTH_TO_DELTA"] = boring_intervals["DEPTH_TO"] + boring_intervals["DELTA"]
        boring_intervals = boring_intervals[["DEPTH_FROM", "DEPTH_TO", "DEPTH_FROM_DELTA", "DEPTH_TO_DELTA"]]
        boring_intervals.columns = [
            "Top of a boring interval",
            "Bottom of a boring interval",
            "Matched top of a boring interval",
            "Matched bottom of a boring interval"
        ]
        boring_intervals /= 100
        boring_intervals = between_join(core_logs, boring_intervals, left_on="Matched depth of a core plug",
                                        right_on=("Matched top of a boring interval",
                                                  "Matched bottom of a boring interval"))
        boring_intervals.to_csv(os.path.join(self.path, self.name + "_boring_intervals_matching.csv"),
                                index=False, float_format="%.2f")

        lithology_intervals = self._core_lithology_deltas.reset_index()
        lithology_intervals["DEPTH_FROM_DELTA"] = lithology_intervals["DEPTH_FROM"] + lithology_intervals["DELTA"]
        lithology_intervals["DEPTH_TO_DELTA"] = lithology_intervals["DEPTH_TO"] + lithology_intervals["DELTA"]
        lithology_intervals = lithology_intervals[["DEPTH_FROM", "DEPTH_TO", "DEPTH_FROM_DELTA", "DEPTH_TO_DELTA"]]
        lithology_intervals.columns = [
            "Top of a lithology interval",
            "Bottom of a lithology interval",
            "Matched top of a lithology interval",
            "Matched bottom of a lithology interval"
        ]
        lithology_intervals /= 100
        lithology_intervals.to_csv(os.path.join(self.path, self.name + "_lithology_intervals_matching.csv"),
                                   index=False, float_format="%.2f")

    @staticmethod
    def _parse_matching_mode(mode):
        """Split matching mode string into well log mnemonic, core log or
        property mnemonic, class attribute to get core data from and a sign of
        the theoretical correlation between well and core data."""
        mode = mode.replace(" ", "")
        split_mode = mode.split("~")
        if len(split_mode) != 2:
            raise ValueError("Incorrect mode format")
        log_mnemonic = split_mode[0]
        split_core_mode = split_mode[1].split(".")
        if len(split_core_mode) != 2:
            raise ValueError("Incorrect mode format")
        core_attr, core_mnemonic = split_core_mode

        sign = "+"
        if core_attr[0] in {"+", "-"}:
            sign = core_attr[0]
            core_attr = core_attr[1:]
        sign = 1 if sign == "+" else -1
        return log_mnemonic, core_mnemonic, core_attr, sign

    def _select_matching_mode(self, segment, mode_list, min_points, min_points_per_meter):
        """Select appropriate matching mode based on data, availible for given
        segment."""
        segment_depth_from = segment["DEPTH_FROM"].min()
        segment_depth_to = segment["DEPTH_TO"].max()
        core_len = segment["CORE_RECOVERY"].sum()
        min_points_per_cm = min_points_per_meter / 100
        for mode in mode_list:
            log_mnemonic, core_mnemonic, core_attr, _ = self._parse_matching_mode(mode)
            if log_mnemonic in self.logs and self._has_file(core_attr) and core_mnemonic in getattr(self, core_attr):
                well_log = self.logs[log_mnemonic].dropna()
                core_log = getattr(self, core_attr)[core_mnemonic].dropna()
                well_log_len = len(well_log.loc[segment_depth_from:segment_depth_to])
                core_log_len = len(core_log.loc[segment_depth_from:segment_depth_to])
                if min(well_log_len, core_log_len) >= max(min_points_per_cm * core_len, min_points):
                    return mode
        return None

    @classmethod
    def _unify_matching_mode(cls, mode):
        """Delete all spaces and add `+` sign if omitted to a matching mode
        string."""
        log_mnemonic, core_mnemonic, core_attr, sign = cls._parse_matching_mode(mode)
        mode = "{}~{}{}.{}".format(log_mnemonic, "+" if sign == 1 else "-", core_attr, core_mnemonic)
        return mode

    @classmethod
    def _unify_matching_modes(cls, modes):
        """Delete all spaces and add `+` sign if omitted to each matching mode
        string in a `modes` list."""
        return [cls._unify_matching_mode(mode) for mode in to_list(modes)]

    @staticmethod
    def _blur_log(log, win_size):
        """Blur a log with a Gaussian filter of size `win_size`."""
        if win_size is None:
            return log
        old_index = log.index
        new_index = np.arange(old_index.min(), old_index.max() + 1)
        log = log.reindex(index=new_index).interpolate(method="index", limit_direction="both")
        std = win_size / 6  # three-sigma rule
        log = log.rolling(window=win_size, min_periods=1, win_type="gaussian", center=True).mean(std=std)
        log = log.loc[old_index]
        return log

    def match_core_logs(self, mode="GK ~ core_logs.GK", split_lithology_intervals=True, gaussian_win_size=None,
                        min_points=3, min_points_per_meter=1, min_gap="0.5m", max_shift="10m", delta_from="-8m",
                        delta_to="8m", delta_step="0.1m", max_iter=100, max_iter_time=0.25, save_report=False):
        """Perform core-to-log matching by shifting core samples in order to
        maximize correlation between well and core logs.

        Parameters
        ----------
        mode : str or list of str, optional
            Matching mode precedence from highest to lowest. The mode is
            independently selected for each boring sequence. Each mode has the
            following structure: <well_log> ~ <sign><core_attr>.<core_log>,
            where:
            - well_log - mnemonic of a well log to use
            - sign - a sign of the theoretical correlation between well and
              core data, defaults to `+` if not given
            - core_attr - an attribute of `self` to get core data from
            - core_log - mnemonic of a core log or property to use
            Defaults to gamma ray matching.
        split_lithology_intervals : bool, optional
            Specifies whether to independently shift lithology intervals
            inside a boring interval. Defaults to `True`.
        gaussian_win_size : int, optional
            A Gaussian filter size in samples to perform log blurring before
            matching. No blurring is performed by default.
        min_points : int, optional
            A minimum number of samples in logs to perform matching. Defaults
            to 3.
        min_points_per_meter : int, optional
            A minimum number of samples per meter in logs to perform matching.
            Defaults to 1.
        min_gap : float, optional
            A minimum gap between two boring intervals in meters to set the
            bottom depth of the upper interval equal to the top depth of the
            lower one due to inaccuracies in depth measurements. Defaults to
            0.5.
        max_shift : positive float, optional
            Maximum shift of a boring sequence in meters. Defaults to 10.
        delta_from : float, optional
            Start of the grid of initial shifts in meters. Defaults to -8.
        delta_to : float, optional
            End of the grid of initial shifts in meters. Defaults to 8.
        delta_step : float, optional
            Step of the grid of initial shifts in meters. Defaults to 0.1.
        max_iter : positive int, optional
            Maximum number of `SLSQP` iterations. Defaults to 50.
        max_iter_time, optional
            Maximum time for an optimization iteration in seconds. Defaults to
            0.25.
        save_report : bool, optional
            Specifies whether to save matching report in a well directory.
            Defaults to `False`.

        Returns
        -------
        self : type(self)
            Self with core-to-log matching performed. Changes all core-related
            depths inplace.
        """
        min_gap = parse_depth(min_gap, check_positive=True, var_name="min_gap")
        max_shift = parse_depth(max_shift, check_positive=True, var_name="max_shift")
        delta_from = parse_depth(delta_from, var_name="delta_from")
        delta_to = parse_depth(delta_to, var_name="delta_to")
        delta_step = parse_depth(delta_step, check_positive=True, var_name="max_shift")
        if delta_from > delta_to:
            raise ValueError("delta_to must be greater than delta_from")
        if max(np.abs(delta_from), np.abs(delta_to)) > max_shift:
            raise ValueError("delta_from and delta_to must not exceed max_shift in absolute value")

        # TODO: extra checks for min_points
        min_points = max(min_points, 2)

        mode_list = self._unify_matching_modes(mode)

        # If a gap between any two boring intervals is less than `min_gap`, treat it as inaccuracies in depth
        # measurements and set the bottom depth of the upper interval equal to the top depth of the lower one.
        boring_intervals = self.boring_intervals.reset_index()
        bi_depth_from = boring_intervals["DEPTH_FROM"]
        bi_depth_to = boring_intervals["DEPTH_TO"]
        boring_intervals["DEPTH_TO"] = np.where((bi_depth_from.shift(-1) - bi_depth_to) < min_gap,
                                                bi_depth_from.shift(-1), bi_depth_to).astype(bi_depth_to.dtype)
        self._boring_intervals = boring_intervals.set_index(["DEPTH_FROM", "DEPTH_TO"])
        self._calc_boring_sequences()

        split_lithology_intervals = split_lithology_intervals and self._has_file("core_lithology")
        lithology_df = self.core_lithology if split_lithology_intervals else self.boring_intervals
        lithology_intervals = lithology_df.reset_index()[["DEPTH_FROM", "DEPTH_TO"]]

        # `boring_sequences` is a list of DataFrames, containing contiguous boring intervals, extracted one after
        # another. They are considered together since they must be shifted by the same delta.

        # `boring_groups` is a list of DataFrames, containing a number of boring sequences, extracted close to each
        # other. They are considered together since they can possibly overlap during optimization.
        boring_groups = select_contigious_intervals(self.boring_intervals.reset_index(), max_gap=2*max_shift)

        matched_boring_sequences = []
        matched_lithology_intervals = []
        sequences_modes = []
        sequences_r2 = []

        for group in boring_groups:
            boring_sequences = select_contigious_intervals(group)
            sequences_shifts = []

            # Independently optimize R^2 for each boring sequence
            for sequence in boring_sequences:
                sequence_depth_from = sequence["DEPTH_FROM"].min()
                sequence_depth_to = sequence["DEPTH_TO"].max()

                mode = self._select_matching_mode(sequence, mode_list, min_points, min_points_per_meter)
                sequences_modes.append(mode)
                if mode is None:
                    # Don't shift a sequence if there's no data to perform matching
                    sequences_shifts.append([create_zero_shift(sequence_depth_from, sequence_depth_to)])
                    continue

                log_mnemonic, core_mnemonic, core_attr, sign = self._parse_matching_mode(mode)
                well_log = self.logs[log_mnemonic].dropna()
                well_log = well_log.loc[sequence_depth_from - max_shift : sequence_depth_to + max_shift]
                well_log = self._blur_log(well_log, gaussian_win_size)
                core_log = sign * getattr(self, core_attr)[core_mnemonic].dropna()
                core_log = core_log.loc[sequence_depth_from:sequence_depth_to]
                core_log = self._blur_log(core_log, gaussian_win_size)

                shifts = match_boring_sequence(sequence, lithology_intervals, well_log, core_log,
                                               max_shift, delta_from, delta_to, delta_step,
                                               max_iter, timeout=max_iter*max_iter_time)
                sequences_shifts.append(shifts)

            best_shifts = find_best_shifts(sequences_shifts, self.name, self.field)

            # Store shift deltas, mode and R^2
            for sequence, shift in zip(boring_sequences, best_shifts):
                mask = ((lithology_intervals["DEPTH_FROM"] >= sequence["DEPTH_FROM"].min()) &
                        (lithology_intervals["DEPTH_TO"] <= sequence["DEPTH_TO"].max()))
                sequence_lithology_intervals = lithology_intervals[mask].copy()  # to avoid SettingWithCopyWarning
                sequence_lithology_intervals["DELTA"] = shift.interval_deltas
                sequence["DELTA"] = shift.sequence_delta

                sequences_r2.append(shift.loss**2)
                matched_boring_sequences.append(sequence)
                matched_lithology_intervals.append(sequence_lithology_intervals)

        if all(mode is None for mode in sequences_modes):
            raise SkipWellException("None of the boring sequences can be matched")

        self._boring_intervals_deltas = pd.concat(matched_boring_sequences)
        self._core_lithology_deltas = pd.concat(matched_lithology_intervals)
        self._apply_matching()

        self._calc_boring_sequences()
        self._boring_sequences["MODE"] = sequences_modes
        self._boring_sequences["R2"] = sequences_r2

        if save_report:
            self._save_matching_report()
        return self

    @staticmethod
    def _calc_matching_r2(well_log, core_log, eps=1e-8):
        """Calculate squared correlation coefficient between well and core
        logs.

        If well and core logs are defined on different sets of depths, then at
        first well log values are estimated at core log depths by linear
        interpolation and then `R^2` is calculated for the resulting arrays.
        """
        well_log = well_log.dropna()
        interpolator = interp1d(well_log.index, well_log, kind="linear", fill_value="extrapolate")
        well_log = interpolator(core_log.index)
        cov = np.mean(well_log * core_log) - well_log.mean() * core_log.mean()
        cor = np.clip(cov / ((well_log.std() + eps) * (core_log.std() + eps)), -1, 1)
        return cor**2

    def plot_matching(self, mode=None, scale=False, interactive=True, subplot_height=700, subplot_width=200):
        """Plot well log and the corresponding core log for each boring
        sequence.

        This method can be used to illustrate the results of core-to-log
        matching. If called for a `Well` or `WellBatch` instance, an extra
        `aggregate` argument can be passed.

        Parameters
        ----------
        mode : str or list of str
            Specify type of well log and core log or property to plot. If
            `str`, the same mode will be used for all boring sequences. If
            `list` of `str`, than each boring sequence will have its own mode.
            In this case length of the `list` should match the number of
            boring sequences.

            Each mode has the same structure as `mode` in `match_core_logs`.
            If `None` and core-to-log matching was performed beforehand,
            chosen matching modes are used.
            Defaults to `None`.
        scale : bool
            Specifies whether to lineary scale core log values to well log
            values. Defaults to `False`.
        interactive : bool
            Specifies whether to draw a plot directly inside a Jupyter
            notebook. Defaults to `True`.
        subplot_height : positive int
            Height of each subplot with well and core logs. Defaults to 700.
        subplot_width : positive int
            Width of each subplot with well and core logs. Defaults to 200.
        aggregate : bool
            Specifies whether to plot all segments of the well on the same
            plot or create a separate plot for each segment. Creates one plot
            by default.

        Returns
        -------
        self : type(self)
            Self unchanged.
        """
        init_notebook_mode(connected=True)

        # Approximate size of the left margin of a plot, that will be added to the calculated
        # figsize in order to prevent figure shrinkage in case of small number of subplots
        margin = 120

        # Calculate matching R^2 if core-to-log matching was not performed
        boring_sequences = self.boring_sequences.reset_index()
        if mode is None and "MODE" not in boring_sequences.columns:
            raise ValueError("Core-to-log matching has to be performed beforehand if mode is not specified")
        if mode is not None:
            mode_list = self._unify_matching_modes(mode)
            if len(mode_list) == 1:
                mode_list = mode_list * len(boring_sequences)
            if len(mode_list) != len(boring_sequences):
                raise ValueError("Mode length must match the number of matching intervals")
            boring_sequences["MODE"] = mode_list
            r2_list = []
            for _, (depth_from, depth_to, _mode) in boring_sequences[["DEPTH_FROM", "DEPTH_TO", "MODE"]].iterrows():
                log_mnemonic, core_mnemonic, core_attr, sign = self._parse_matching_mode(_mode)
                well_log = self.logs[log_mnemonic].dropna()
                core_log_segment = sign * getattr(self, core_attr)[core_mnemonic].dropna().loc[depth_from:depth_to]
                r2_list.append(self._calc_matching_r2(well_log, core_log_segment))
            boring_sequences["R2"] = r2_list
        boring_sequences = boring_sequences[["DEPTH_FROM", "DEPTH_TO", "MODE", "R2"]]
        not_none_mask = boring_sequences["MODE"].map(lambda x: x is not None)
        boring_sequences = boring_sequences[not_none_mask]

        # Create a figure and traces for well and core logs
        depth_from_list = boring_sequences["DEPTH_FROM"]
        depth_to_list = boring_sequences["DEPTH_TO"]
        mode_list = boring_sequences["MODE"]
        r2_list = boring_sequences["R2"]

        n_cols = len(boring_sequences)
        subplot_titles = ["{}<br>R^2 = {:.3f}".format(mode, r2) for mode, r2 in zip(mode_list, r2_list)]
        fig = make_subplots(rows=1, cols=n_cols, subplot_titles=subplot_titles)

        for i, (depth_from, depth_to, _mode) in enumerate(zip(depth_from_list, depth_to_list, mode_list), 1):
            log_mnemonic, core_mnemonic, core_attr, sign = self._parse_matching_mode(_mode)
            well_log_segment = self.logs[log_mnemonic].dropna().loc[depth_from - 300 : depth_to + 300]
            core_log_segment = sign * getattr(self, core_attr)[core_mnemonic].dropna().loc[depth_from:depth_to]

            if scale and min(len(well_log_segment), len(core_log_segment)) > 1:
                log_interpolator = interp1d(well_log_segment.index, well_log_segment, kind="linear",
                                            fill_value="extrapolate")
                X = np.array(core_log_segment).reshape(-1, 1)
                y = log_interpolator(core_log_segment.index)
                reg = LinearRegression().fit(X, y)
                core_log_segment = pd.Series(reg.predict(X), index=core_log_segment.index)

            well_log_trace = go.Scatter(x=well_log_segment, y=well_log_segment.index / 100, showlegend=False,
                                        line=dict(color="rgb(255, 127, 14)"))
            drawing_mode = "markers" if core_attr == "core_properties" else None
            core_log_trace = go.Scatter(x=core_log_segment, y=core_log_segment.index / 100, showlegend=False,
                                        line=dict(color="rgb(31, 119, 180)"), mode=drawing_mode)
            fig.append_trace(well_log_trace, 1, i)
            fig.append_trace(core_log_trace, 1, i)

        # Update figure layout
        layout = fig.layout
        fig_layout = go.Layout(title="{} {}".format(self.field.capitalize(), self.name),
                               legend=dict(orientation="h"), width=n_cols*subplot_width + margin,
                               height=subplot_height)
        layout.update(fig_layout)

        for key in layout:
            if key.startswith("xaxis"):
                layout[key]["fixedrange"] = True

        for ann in layout["annotations"]:
            ann["font"]["size"] = 14

        # Reverse y-axis on all the subplots
        for ix in range(n_cols):
            axis_ix = str(ix + 1) if ix > 0 else ""
            axis_name = "yaxis" + axis_ix
            layout[axis_name]["autorange"] = "reversed"

        plot_fn = iplot if interactive else plot
        plot_fn(fig)
        return self

    def add_depth_log(self):
        """Copy the index of `self.logs` to its column `DEPTH`.

        Returns
        -------
        self : type(self)
            Self with created depth log.
        """
        self.logs["DEPTH"] = self.logs.index
        return self

    def drop_logs(self, mnemonics):
        """Drop well logs whose mnemonics are in `mnemonics`.

        Parameters
        ----------
        mnemonics : str or list of str
            Mnemonics of well logs to be dropped.

        Returns
        -------
        self : type(self)
            Self with filtered logs.
        """
        res = self.copy()
        res._logs.drop(to_list(mnemonics), axis=1, inplace=True)
        return res

    def keep_logs(self, mnemonics):
        """Drop well logs whose mnemonics are not in `mnemonics`.

        Parameters
        ----------
        mnemonics : str or list of str
            Mnemonics of well logs to be kept.

        Returns
        -------
        self : type(self)
            Self with filtered logs.
        """
        missing_mnemonics = np.setdiff1d(mnemonics, self.logs.columns)
        if len(missing_mnemonics) > 0:
            err_msg = "The following logs were not recorded for the well: {}".format(", ".join(missing_mnemonics))
            raise SkipWellException(err_msg)
        res = self.copy()
        res._logs = res.logs[to_list(mnemonics)]
        return res

    def rename_logs(self, rename_dict):
        """Rename well logs with corresponding mnemonics in `rename_dict`.

        Parameters
        ----------
        rename_dict : dict
            Dictionary containing `(old mnemonic : new mnemonic)` pairs.

        Returns
        -------
        self : type(self)
            Self with renamed logs. Changes `logs` inplace.
        """
        self.logs.rename(columns=rename_dict, inplace=True)
        return self

    def _filter_layers(self, layers, connected, invert_mask):
        """Keep or drop layers whose names match any pattern from `layers`
        depending on an `invert_mask` flag.

        Parameters
        ----------
        layers : str or list of str
            Regular expressions, specifying layer names to keep or drop.
        connected : bool
            Specifies whether to join segments with kept layers, that go one
            after another.
        invert_mask : bool
            If `False`, drop layers, whose names don't match any pattern from
            `layers`. If `True`, drop layers, whose names match any of them.

        Returns
        -------
        well : list of WellSegment
            Segments, representing kept layers.
        """
        if not self._has_file("layers"):
            raise SkipWellException("Layers are not defined for a well {}".format(self.name))
        reg_list = [re.compile(layer, re.IGNORECASE) for layer in to_list(layers)]
        mask = np.array([any(regex.fullmatch(layer) for regex in reg_list) for layer in self.layers["LAYER"]])
        if invert_mask:
            mask = ~mask
        # TODO: unify with _create_segments_by_fdtd
        depth_df = self.layers.reset_index()[mask]
        if connected:
            depth_df = self._core_chunks(depth_df)
        segments = [self[top:bottom] for _, (top, bottom) in depth_df[['DEPTH_FROM', 'DEPTH_TO']].iterrows()]
        return segments

    def drop_layers(self, layers, connected=True):
        """Drop layers, whose names match any pattern from `layers`.

        Parameters
        ----------
        layers : str or list of str
            Regular expressions, specifying layer names to drop.
        connected : bool, optional
            Specifies whether to join segments with kept layers, that go one
            after another. Defaults to `True`.

        Returns
        -------
        res : list of WellSegment or type(self)
            If called for a `WellSegment`, returns a list of segments,
            representing kept layers. Otherwise, return `self` with dropped
            layers.
        """
        return self._filter_layers(layers, connected, invert_mask=True)

    def keep_layers(self, layers, connected=True):
        """Drop layers, whose names don't match any pattern from `layers`.

        Parameters
        ----------
        layers : str or list of str
            Regular expressions, specifying layer names to keep.
        connected : bool, optional
            Specifies whether to join segments with kept layers, that go one
            after another. Defaults to `True`.

        Returns
        -------
        res : list of WellSegment or type(self)
            If called for a `WellSegment`, returns a list of segments,
            representing kept layers. Otherwise, return `self` with kept
            layers.
        """
        return self._filter_layers(layers, connected, invert_mask=False)

    def keep_matched_sequences(self, mode=None, threshold=0.6):
        """Keep boring sequences, matched using given `mode` with `R^2`
        greater than `threshold`.

        Parameters
        ----------
        mode : str or list of str
            Chosen matching mode to keep a sequence. It has the same structure
            as `mode` in `match_core_logs`.
        threshold : float
            Minimum value of `R^2` to keep a sequence.

        Returns
        -------
        res : list of WellSegment or type(self)
            If called for a `WellSegment`, returns a list of segments,
            representing kept boring sequences. Otherwise, return `self` with
            kept matched segments.
        """
        mask = self.boring_sequences["R2"] > threshold
        if mode is not None:
            mode_list = self._unify_matching_modes(mode)
            mask &= self.boring_sequences["MODE"].isin(mode_list)
        sequences = self.boring_sequences[mask].reset_index()[["DEPTH_FROM", "DEPTH_TO"]]
        res_segments = []
        for _, (depth_from, depth_to) in sequences.iterrows():
            res_segments.append(self[depth_from:depth_to])
        return res_segments

    def create_segments(self, src, connected=True):
        """Split `self` into segments with depth ranges, specified in
        attributes in `src`.

        Parameters
        ----------
        src : str or iterable
            Names of attributes to get depths ranges for splitting. If `src`
            consists of attributes in fdtd format then each row will represent
            a new segment. Otherwise, an exception will be raised.
        connected : bool, optional
            Join segments that follow one another. Defaults to `True`.

        Returns
        -------
        res : list of WellSegment or type(self)
            If called for a `WellSegment`, returns a list of split segments.
            Otherwise, return `self` with split segments.
        """
        if not isinstance(src, list):
            src = [src]
        if all([item in self.attrs_fdtd_index for item in src]):
            res = self._create_segments_by_fdtd(src, connected)
        else:
            # TODO: create_segments from depth_index
            raise ValueError(
                'All `src` must be in fdtd format:',
                [item for item in src if item not in self.attrs_fdtd_index]
            )
        return res

    def _create_segments_by_fdtd(self, src, connected):
        """Get segments from depth ranges, specified in fdtd attributes."""
        tables = [getattr(self, item).reset_index() for item in src]
        df = tables[0] if len(tables) == 1 else reduce(fdtd_join, tables)
        if connected:
            df = self._core_chunks(df)
        segments = [self[top:bottom] for _, (top, bottom) in df[['DEPTH_FROM', 'DEPTH_TO']].iterrows()]
        return segments

    @staticmethod
    def _core_chunks(df):
        if len(df) > 0:
            chunks = [(item.DEPTH_FROM.min(), item.DEPTH_TO.max()) for item in select_contigious_intervals(df)]
            chunks = pd.DataFrame(chunks, columns=["DEPTH_FROM", "DEPTH_TO"])
            return chunks
        return pd.DataFrame(columns=["DEPTH_FROM", "DEPTH_TO"])

    def random_crop(self, length, n_crops=1):
        """Create random crops from the segment. All cropped segments have the
        same length, their positions are sampled uniformly from the segment.

        Parameters
        ----------
        length : positive int or str
            Length of each crop in centimeters. If `str`, must be specified in
            a <value><units> format (e.g. "10m").
        n_crops : positive int, optional
            The number of crops from the segment. Defaults to 1.

        Returns
        -------
        segments : list of WellSegment
            Cropped segments.
        """
        length = parse_depth(length, check_positive=True, var_name="length")
        bounds = self.depth_from, max(self.depth_from, self.depth_to - length)
        crops_starts = np.floor(np.sort(np.random.uniform(*bounds, size=n_crops))).astype(int).tolist()
        crops = [self[start:start+length] for start in crops_starts]
        return crops

    def crop(self, length, step, drop_last=False, fill_value=0):
        """Create crops from the segment. All cropped segments have the same
        length and are cropped with some fixed step.

        Parameters
        ----------
        length : positive int or str
            Length of each crop in centimeters. If `str`, must be specified in
            a <value><units> format (e.g. "10m").
        step : positive int or str
            Step of cropping in centimeters.  If `str`, must be specified in a
            <value><units> format (e.g. "10m").
        drop_last : bool, optional
            If `True`, only crops that lie within the segment will be kept.
            If `False`, the first crop which comes out of segment bounds will
            also be kept to cover the whole segment with crops. Its `logs`
            will be padded by `fill_value` at the end to have given `length`.
            Defaults to `False`.
        fill_value : float, optional
            Value to fill padded part of `logs`. Defaults to 0.

        Returns
        -------
        segments : list of WellSegment
            Cropped segments.
        """
        length = parse_depth(length, check_positive=True, var_name="length")
        step = parse_depth(step, check_positive=True, var_name="step")
        n_crops, mod = divmod(self.length - length, step)
        n_crops += 1  # The number of crops strictly within the segment
        if not drop_last and mod and self._has_file("logs"):  # Pad logs by length
            # TODO: pad core images if loaded
            n_crops += 1  # Create an extra segment
            logs = self.logs  # Preload logs, since segment depths will be updated further
            self.actual_depth_to = self.depth_to
            self.depth_to += length
            index = logs.index[-1] + np.arange(self.logs_step, length, self.logs_step)
            data = np.full((len(index), len(logs.columns)), fill_value)
            pad_df = pd.DataFrame(data, index=index, columns=logs.columns)
            self._logs = pd.concat([logs, pad_df])
        crops_starts = self.depth_from + np.arange(n_crops) * step
        crops = [self[start:start+length] for start in crops_starts]
        return crops

<<<<<<< HEAD
    def create_mask(self, src, column, mapping=None, mode="logs", dst="mask",
                    default=np.nan, drop=None, create_index=False, limit=None):
=======
    def create_mask(self, src, column, mapping=None, mode="logs", default=np.nan, dst="mask"):
>>>>>>> 12ef9900
        """Transform a column from some `WellSegment` attribute into a mask
        correponding to a well log or to a core image.

        Parameters
        ----------
        src : str
            Attribute to get the column from.
        column : str
            Name of the column to transform.
        mapping : dict or None
            Mapping to numeric values, required if data in `src[column]`
            is not numerical itself. Defaults to `None`.
        mode : 'logs' or 'core'
            A mode, specifying the length of computed mask. If 'logs', mask
            lenght will match the length of well logs. If 'core', mask length
            will match the heigth of `core_dl` in pixels. Defaults to
            `'logs'`.
        dst : str
            `WellSegment` attribute to save the mask to. Defaults to `mask`.
        default : float
            Default value for mask if `src` doesn't contain information for
            corresponding depth. Defaults to `numpy.nan`.
        drop : list of str, optional
            Values from `src` series to exlude (e.g. [None, np.nan, ' ']).
        create_index : bool
            Whether save index in centimeters to the attr with name `dst`
            postfixed with '_index'. Defaults to False.
        limit : int, optional
            If specified, the maximum number of consecutive nan values to fill
            both backward and forward with the closest value that is not nan.
            In other words, if there is a gap with more than this number
            of consecutive nans, it will only be partially filled.
            If not specified, nan values are not filled.

        Returns
        -------
        self : type(self)
            Self with created mask.
        """
        if mode not in ["core", "logs"]:
            raise ValueError('Unknown mode: ', mode)

        src_series = getattr(self, src)[column]

        if not src_series.index.is_monotonic:
            src_series.sort_index(level=0, inplace=True)
        if drop is not None:
            src_series = src_series[~src_series.isin(drop)]

        src_index = src_series.index
        src_values = src_series.values

        if mapping is not None:
            uniques, indices = np.unique(src_series, return_inverse=True)
            src_values = np.array([mapping[x] for x in uniques])[indices]

        if src == 'logs' and mode == 'logs':
            index, mask = src_index, src_values
        elif src in self.attrs_fdtd_index:
            index, mask = self._create_mask_fdtd(src_index, src_values, mode, default, dst, create_index)
        elif src in self.attrs_depth_index:
            index, mask = self._create_mask_depth(src_index, src_values, mode, default, dst, create_index)
        else:
            ValueError('Unknown src type: ', src)

        if create_index is not None:
            setattr(self, dst + '_index', index)

        if limit is not None:
            limit *= self.logs_step if mode == 'logs' else self.pixels_per_cm
            mask = pd.Series(mask).fillna(method='ffill', limit=limit).fillna(method='bfill', limit=limit).values

        setattr(self, dst, mask)

        return self

    def _create_mask_template(self, mode, default, dst, create_index):
        """Create index in centimeters and mask filled with default values"""
        if mode == 'core':
            index = np.linspace(self.depth_from, self.depth_to, len(self.core_dl))
            length = len(self.core_dl)
        elif mode == 'logs':
            index = self.logs.index
            length = len(self.logs)

        mask = np.full(length, default)
        if create_index:
            setattr(self, dst + '_index', index)

        return index, mask

    def _create_mask_fdtd(self, src_index, src_values, mode, default, dst, create_index):
        """Create mask by fdtd indexed src."""
        index, mask = self._create_mask_template(mode, default, dst, create_index)
        depth_from = src_index.get_level_values('DEPTH_FROM').values
        depth_to = src_index.get_level_values('DEPTH_TO').values
        insert_from = np.searchsorted(index, depth_from, side='left')
        insert_to = np.searchsorted(index, depth_to, side='right')
        mask = insert_intervals(mask, insert_from, insert_to, src_values)

        return index, mask

    def _create_mask_depth(self, src_index, src_values, mode, default, dst, create_index):
        """Create mask by depth indexed src."""
        index, mask = self._create_mask_template(mode, default, dst, create_index)
        insert_depth = np.searchsorted(index, src_index, side='left')
        duplicates = np.concatenate([insert_depth[1:] - insert_depth[:-1] == 0, [False]])
        insert_depth = insert_depth[~duplicates]
        src_values = src_values[~duplicates]
        mask[insert_depth] = src_values

        return index, mask

    @process_columns
    def apply(self, df, fn, *args, axis=None, **kwargs):
        """Apply a function to each row of a segment attribute.

        Parameters
        ----------
        fn : callable
            A function to be applied. See Notes section for caveats.
        axis : {0, 1, None}, optional
            An axis, along which the function is applied:
            * 0: apply the function to each column
            * 1: apply the function to each row
            * `None`: apply the function to the whole `DataFrame`
            Defaults to `None`.
        args : misc
            Any additional positional arguments to pass to `fn` after data
            from `attr`.
        kwargs : misc
            Any additional keyword arguments to pass as keyword arguments to
            `fn`.

        Notes
        -----
        Currently, callables from `numpy` without pure Python implementation
        can't be passed as `fn` if they get more than one non-keyword
        argument and `axis` is specified.

        E.g. `apply(np.divide, 1000, axis=1, src='DEPTH')` will fail.
        Use `apply(lambda x: x / 1000, axis=1, src='DEPTH')` instead.

        Returns
        -------
        self : type(self)
            Self with applied function.
        """
        _ = self
        if axis is None:
            res = fn(df, *args, **kwargs)
        else:
            res = df.apply(fn, axis=axis, raw=True, result_type="expand", args=args, **kwargs)
        if isinstance(res, pd.Series):
            res = res.to_frame()
        return res

    def _filter_depth_attrs(self, attrs=None):
        """Return intersection of `attrs` and `self.attrs_depth_index`."""
        attrs = self.attrs_depth_index if attrs is None else attrs
        return np.intersect1d(attrs, self.attrs_depth_index)

    def reindex(self, step, interpolate=False, attrs=None):
        """Conform depth-indexed `attrs` of the segment to a new index,
        starting from `self.depth_from` to `self.depth_to` with a step `step`.
        If `interpolate` is `False`, `nan` values will be placed in locations
        having no value in the original index. Otherwise the data will be
        linearly interpolated.

        Parameters
        ----------
        step : positive int or str
            Distance between any two adjacent values in the new index in
            centimeters.  If `str`, must be specified in a <value><units>
            format (e.g. "10m").
        interpolate : bool, optional
            Specifies whether to interpolate attributes after reindexation.
            Defaults to `False`.
        attrs : str or list of str
            Depth-indexed attributes of the segment to be reindexed.

        Returns
        -------
        self : type(self)
            Self with reindexed `attrs`.
        """
        step = parse_depth(step, check_positive=True, var_name="step")
        new_index = np.arange(self.depth_from, self.depth_to, step)
        for attr in self._filter_depth_attrs(attrs):
            attr_val = getattr(self, attr)
            if interpolate:
                tmp_index = attr_val.index.union(new_index)
                tmp_index.name = attr_val.index.name
                res = attr_val.reindex(index=tmp_index)
                res = res.interpolate(method="index", limit_direction="both").loc[new_index]
            else:
                res = attr_val.reindex(index=new_index)
            setattr(self, "_" + attr, res)
            if attr == "logs":
                self.logs_step = step
        return self

    def interpolate(self, *args, attrs=None, **kwargs):
        """Interpolate `nan` values in `attrs`.

        Parameters
        ----------
        attrs : str or list of str
            Depth-indexed attributes of the segment to be interpolated.
        args : misc
            Any additional positional arguments to `pandas.interpolate`.
        kwargs : misc
            Any additional named arguments to `pandas.interpolate`.

        Returns
        -------
        self : type(self)
            Self with interpolated values in `attrs`.
        """
        for attr in self._filter_depth_attrs(attrs):
            res = getattr(self, attr).interpolate(method="index", *args, **kwargs)
            setattr(self, "_" + attr, res)
        return self

    def gaussian_blur(self, win_size, std=None, attrs=None):
        """Blur columns of `attrs` with a Gaussian filter.

        Parameters
        ----------
        win_size : int
            Size of the kernel.
        std : float, optional
            The standard deviation of the normal distribution. Equals
            `win_size / 6' by default.
        attrs : str or list of str
            Depth-indexed attributes of the segment to be blurred.

        Returns
        -------
        self : type(self)
            Self with blurred logs in `attrs`.
        """
        if std is None:
            std = win_size / 6  # three-sigma rule
        for attr in self._filter_depth_attrs(attrs):
            val = getattr(self, attr)
            nan_mask = val.isna()
            val = val.rolling(window=win_size, min_periods=1, win_type="gaussian", center=True).mean(std=std)
            val[nan_mask] = np.nan
            setattr(self, "_" + attr, val)
        return self

    def drop_nans(self, mnemonics=None):
        """Split a well into contiguous segments, that do not contain `nan`
        values in logs, specified in `mnemonics`.

        Parameters
        ----------
        mnemonics : None or int or str or list of str
            - If `None`, create segments without `nan` values for all mnemonics.
            - If `int`, create segments so that each row of logs has at least
              `mnemonics` not-nan values.
            - If `str`, create segment without `nan` values in `mnemonics`
              column of logs.
            - If `list`, create segments without `nan` values in columns from
              `mnemonics` of logs.
            Defaults to `None`.

        Returns
        -------
        res : list of WellSegment or type(self)
            If called for a `WellSegment`, returns a list of segments without
            `nan` values. Otherwise, return `self` with dropped `nan` values.
        """
        mnemonics = self.logs.columns if mnemonics is None else mnemonics
        if isinstance(mnemonics, int):
            not_nan_mask = (~np.isnan(self.logs)).sum(axis=1) >= mnemonics
        else:
            not_nan_mask = np.all(~np.isnan(self.logs[to_list(mnemonics)]), axis=1)

        if not not_nan_mask.any():
            return []

        borders = not_nan_mask[not_nan_mask ^ not_nan_mask.shift(1)].index.tolist()
        # If last mask element is True (segment ends with not nan value in logs)
        # then the xor trick above misses the last slicing border and therefore
        # None should be added so the last slice could be done as `self[a:None]`
        if not_nan_mask.iloc[-1]:
            borders.append(None)
        borders = zip(borders[0::2], borders[1::2])
        return [self[a:b] for a, b in borders]

    @process_columns
    def norm_mean_std(self, df, mean=None, std=None, eps=1e-10):
        """Standardize well logs by subtracting the mean and scaling to unit
        variance.

        Parameters
        ----------
        mean : None or ndarray, optional
            Mean to be subtracted. If `None`, it is calculated independently
            for each log in the segment.
        std : None or ndarray, optional
            Standard deviation to be divided by. If `None`, it is calculated
            independently for each log in the segment.
        eps: float, optional
            A small float to be added to the denominator to avoid division by
            zero.

        Returns
        -------
        self : type(self)
            Self with standardized logs.
        """
        _ = self
        if mean is None:
            mean = df.mean()
        if std is None:
            std = df.std()
        return (df - mean) / (std + eps)

    @process_columns
    def norm_min_max(self, df, min=None, max=None, q_min=None, q_max=None, clip=True):  # pylint: disable=redefined-builtin
        """Linearly scale well logs to a [0, 1] range.

        Parameters
        ----------
        min : None or ndarray, optional
            Minimum values of the logs. If `None`, it is calculated
            independently for each log in the segment.
        max : None or ndarray or tuple or list of ndarrays
            Maximum values of the logs. If `None`, it is calculated
            independently for each log in the segment.
        q_min : float
            A quantile of logs to use as `min` if `min` is not given.
        q_max : float
            A quantile of logs to use as `max` if `max` is not given.
        clip : bool
            Specify, whether to clip scaled logs to a [0, 1] range.

        Returns
        -------
        self : type(self)
            Self with normalized logs.
        """
        _ = self

        if min is None and q_min is None:
            min = df.min()
        elif q_min is not None:
            min = df.quantile(q_min)

        if max is None and q_max is None:
            max = df.max()
        elif q_max is not None:
            max = df.quantile(q_max)

        df = (df - min) / (max - min)
        if clip:
            df.clip(0, 1, inplace=True)
        return df

    def equalize_histogram(self, src=None, dst=None, channels='last'):
        """Normalize core images by histogram equalization.

        Parameters
        ----------
        src : None, str or iterable
            Attributes to normalize. If `None`, `src` will be
            `('core_dl', 'core_uv')`. Defaults to `None`.
        dst : None, str or iterable
            Attributes to save normalized images to. If `None`, images will be
            saved into `src`. Defaults to `None`.
        channels : 'last' or 'first'
            Channels axis in images. Defaults to 'last'.

        Returns
        -------
        self : type(self)
            Self with normalized images.
        """
        src = to_list(src)
        for item in src:
            _ = getattr(self, item)
        src = ['_' + item if item in ['core_dl', 'core_uv'] else item for item in src]
        if dst is None:
            dst = src
        else:
            dst = to_list(dst)
        for _src, _dst in zip(src, dst):
            img = getattr(self, _src)
            if img.ndim == 3:
                img = cv2.cvtColor(img.astype('uint8'), cv2.COLOR_RGB2YCrCb)
                _slice = [slice(None)] * 3
                axis = -1 if channels == 'last' else 0
                _slice[axis] = 0
                img[_slice] = cv2.equalizeHist(img[_slice])
                img = cv2.cvtColor(img, cv2.COLOR_YCrCb2RGB)
            else:
                img = cv2.equalizeHist(img)
            setattr(self, _dst, img)
        return self

    def shift_logs(self, max_period, mnemonics=None):
        """Shift every `logs` column from `mnemonics` by a random step sampled
        from discrete uniform distribution in [-`max_period`, `max_period`].
        All new resulting empty positions are filled with first/last
        column value depending on shift direction.

        Parameters
        ----------
        max_period : positive int or str
            Maximum possible shift in centimeters. If `str`, must be specified
            in a <value><units> format (e.g. "10m").
        mnemonics : None or str or list of str
            - If `None`, shift all logs columns.
            - If `str`, shift single column from logs with `mnemonics` name.
            - If `list`, shift all logs columnns with names in `mnemonics`.
            Defaults to `None`.

        Returns
        -------
        self : type(self)
            Self with shifted logs columns.
        """
        max_period = parse_depth(max_period, check_positive=True, var_name="max_period")
        mnemonics = self.logs.columns if mnemonics is None else to_list(mnemonics)
        max_period = int(max_period / self.logs_step)
        periods = np.random.randint(-max_period, max_period + 1, len(mnemonics))
        for mnemonic, period in zip(mnemonics, periods):
            fill_index = 0 if period > 0 else -1
            fill_value = self.logs[mnemonic].iloc[fill_index]
            self.logs[mnemonic] = self.logs[mnemonic].shift(periods=period, fill_value=fill_value)
        return self<|MERGE_RESOLUTION|>--- conflicted
+++ resolved
@@ -1702,12 +1702,8 @@
         crops = [self[start:start+length] for start in crops_starts]
         return crops
 
-<<<<<<< HEAD
     def create_mask(self, src, column, mapping=None, mode="logs", dst="mask",
                     default=np.nan, drop=None, create_index=False, limit=None):
-=======
-    def create_mask(self, src, column, mapping=None, mode="logs", default=np.nan, dst="mask"):
->>>>>>> 12ef9900
         """Transform a column from some `WellSegment` attribute into a mask
         correponding to a well log or to a core image.
 
