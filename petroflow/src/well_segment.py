"""Implements WellSegment - a class, representing a contiguous part of a well.
"""
# pylint: disable=no-member, protected-access, import-error

import os
import re
import json
import base64
import shutil
from copy import copy, deepcopy
from glob import glob
from functools import reduce
from itertools import chain, repeat

import numpy as np
import pandas as pd
import lasio
import PIL
from scipy.interpolate import interp1d
from sklearn.linear_model import LinearRegression
import cv2
from plotly import graph_objs as go
from plotly.subplots import make_subplots
from plotly.offline import init_notebook_mode, plot, iplot

from .abstract_classes import AbstractWellSegment
from .matching import select_contigious_intervals, match_boring_sequence, find_best_shifts, create_zero_shift
from .joins import cross_join, between_join, fdtd_join
from .utils import to_list, process_columns, leq_notclose, leq_close, geq_close, insert_intervals
from .exceptions import SkipWellException, DataRegularityError


def add_attr_properties(cls):
    """Add missing properties for lazy loading of `WellSegment` table-based
    attributes."""
    for attr in cls.attrs_depth_index + cls.attrs_fdtd_index + cls.attrs_no_index:
        if hasattr(cls, attr):
            continue
        def prop(self, attr=attr):
            if getattr(self, "_" + attr) is None:
                getattr(self, "load_" + attr)()
            return getattr(self, "_" + attr)
        setattr(cls, attr, property(prop))
    return cls


def add_attr_loaders(cls):
    """Add missing loaders of `WellSegment` table-based attributes."""
    attr_iter = chain(
        zip(cls.attrs_depth_index, repeat(cls._load_depth_df)),
        zip(cls.attrs_fdtd_index, repeat(cls._load_fdtd_df)),
        zip(cls.attrs_no_index, repeat(cls._load_df))
    )
    for attr, loader in attr_iter:
        if hasattr(cls, "load_" + attr):
            continue
        def load_factory(attr, loader):
            def load(self, *args, **kwargs):
                data = loader(self, self._get_full_name(self.path, attr), *args, **kwargs)
                setattr(self, "_" + attr, data)
                return self
            return load
        setattr(cls, "load_" + attr, load_factory(attr, loader))
    return cls


@add_attr_properties
@add_attr_loaders
class WellSegment(AbstractWellSegment):
    """A class, representing a contiguous part of a well.

    Initially an instance of `Well` class consists of a single segment,
    representing the whole well. Subsequently, several `Well` methods, such as
    `crop`, `random_crop` or `drop_nans`, increase the number of segments,
    storing them in a tree-based structure.

    Unlike `Well`, which nearly always redirects method calls to its segments,
    `WellSegment` actually stores well data and implements its processing
    logic.

    Each table-based attribute of a `WellSegment`, described in `Attributes`
    section, can be loaded in two different ways:
    1. via corresponding load method, e.g. `load_logs` or `load_layers`. All
       specified arguments will be passed to a loader, responsible for file's
       extension.
    2. via lazy loading mechanism, when an attribute is loaded at the time of
       the first access. In this case, default loading parameters are used.
    `core_dl` and `core_uv` attributes are loaded either by accessing them for
    the first time, or by calling `load_core` method.

    # TODO: add info about depth units

    Parameters
    ----------
    path : str
        A path to a directory with well data, containing:
        - `meta.json` - a json dict with the following keys:
            - `name` - well name
            - `field` - field name
            - `depth_from` - minimum depth entry in the well logs (in cm)
            - `depth_to` - maximum depth entry in the well logs (in cm)
          These values will be stored as instance attributes.
        - `samples_dl` and `samples_uv` (optional) - directories, containing
          daylight and ultraviolet images of core samples respectively. Images
          of the same sample must have the same name in both dirs.
        - Optional `.csv`, `.las` or `.feather` file for certain class
          attributes (see more details in the `Attributes` section).
    core_width : positive float, optional
        The width of core samples in cm. Defaults to 10 cm.
    pixels_per_cm : positive float, optional
        The number of pixels in cm used to determine the loaded width of core
        sample images. Image height is calculated so as to keep the aspect
        ratio. Defaults to 5 pixels.
    validate : bool, optional
        Specifies whether to check well data for correctness and consistency.
        Slightly reduces processing speed. Defaults to `True`.

    Attributes
    ----------
    name : str
        Well name, loaded from `meta.json`.
    field : str
        Field name, loaded from `meta.json`.
    depth_from : int
        Minimum depth entry in the well logs in cm, loaded from `meta.json`.
    depth_to : int
        Maximum depth entry in the well logs in cm, loaded from `meta.json`.
    actual_depth_to : int
        Actual maximum segment depth in cm. It is defined if the segment has
        been padded by the `crop` method and is then used in `Well.aggregate`
        to drop padded part of the segment.
    logs : pandas.DataFrame
        Well logs, indexed by depth. Depth log in a source file must have
        `DEPTH` mnemonic. Mnemonics of the same log type in `logs` and
        `core_logs` should match. Loaded from the file with the same name from
        the well directory.
    logs_step: positive int
        Step between measurements in `logs` in centimeters.
    inclination : pandas.DataFrame
        Well inclination. Loaded from the file with the same name from the
        well directory.
    layers : pandas.DataFrame
        Stratum layers names, indexed by depth range. Loaded from the file
        with the same name, having the following structure: DEPTH_FROM -
        DEPTH_TO - LAYER.
    boring_intervals : pandas.DataFrame
        Depths of boring intervals with core recovery in centimeters, indexed
        by depth range. Loaded from the file with the same name, having the
        following structure: DEPTH_FROM - DEPTH_TO - CORE_RECOVERY.
    boring_sequences : pandas.DataFrame
        Depth ranges of contiguous boring intervals, extracted one after
        another. If the file with the same name exists in the well directory,
        then `boring_sequences` is loaded from the file. Otherwise, it is
        calculated from `boring_intervals`. If core-to-log matching is
        performed, then extra `MODE` and `R2` columns with matching parameters
        and results are created.
    core_properties : pandas.DataFrame
        Properties of core plugs, indexed by depth. Depth column in source
        file must be called `DEPTH`. Loaded from the file with the same name
        from the well directory.
    core_lithology : pandas.DataFrame
        Lithological description of core samples, indexed by depth range.
        Loaded from the file with the same name, having the following
        structure: DEPTH_FROM - DEPTH_TO - FORMATION - COLOR - GRAINSIZE -
        GRAINCONTENT.
    core_logs : pandas.DataFrame
        Core logs, indexed by depth. Depth log in a source file must have
        `DEPTH` mnemonic. Mnemonics of the same log type in `logs` and
        `core_logs` should match. Loaded from the file with the same name from
        the well directory.
    samples : pandas.DataFrame
        Names of core sample images with their depth ranges. Loaded from the
        file with the same name, having the following structure: DEPTH_FROM -
        DEPTH_TO - SAMPLE.
    core_dl : numpy.ndarray
        Concatenated daylight image of all core samples in the segment. If
        core samples are absent for several depth ranges, corresponding
        `core_dl` values are equal to `numpy.nan`. Loaded from images in
        `samples_dl` directory, requires `samples` file to exist in the well
        directory.
    core_uv : numpy.ndarray
        Concatenated ultraviolet image of all core samples in the segment. If
        core samples are absent for several depth ranges, corresponding
        `core_uv` values are equal to `numpy.nan`. Loaded from images in
        `samples_uv` directory, requires `samples` file to exist in the well
        directory.
    """

    attrs_depth_index = ("logs", "core_properties", "core_logs")
    attrs_fdtd_index = ("layers", "boring_sequences", "boring_intervals", "core_lithology", "samples")
    attrs_no_index = ("inclination",)
    attrs_image = ("core_uv", "core_dl")

    def __init__(self, path, *args, core_width=10, pixels_per_cm=5, validate=True, **kwargs):
        super().__init__()
        _ = args, kwargs
        self.path = path
        self.core_width = core_width
        self.pixels_per_cm = pixels_per_cm
        self.validate = validate

        with open(os.path.join(self.path, "meta.json")) as meta_file:
            meta = json.load(meta_file)
        self.name = meta["name"]
        self.field = meta["field"]
        self.depth_from = meta["depth_from"]
        self.depth_to = meta["depth_to"]
        self.actual_depth_to = None

        if self.validate:
            self._validate_meta()

        self.has_samples = self._has_file("samples")

        self.logs_step = None
        self._logs = None
        self._inclination = None
        self._layers = None
        self._boring_intervals = None
        self._boring_sequences = None
        self._core_properties = None
        self._core_lithology = None
        self._core_logs = None
        self._samples = None
        self._core_dl = None
        self._core_uv = None
        self._boring_intervals_deltas = None
        self._core_lithology_deltas = None
        self._tolerance = 1e-3  # A tolerance to compare float-valued depths for equality.

        # In order to unify aggregate behavior in case of loaded and calculated `boring_sequences`,
        # they should be computed explicitly during the creation of a segment.
        if self._has_file("boring_intervals") and not self._has_file("boring_sequences"):
            _ = self.boring_sequences

    def _validate_meta(self):
        if not (isinstance(self.depth_from, int) and isinstance(self.depth_to, int)):
            raise ValueError("depth_from and depth_to must have int type")

    @property
    def length(self):
        """float: Length of the segment in centimeters."""
        return self.depth_to - self.depth_from

    def load_logs(self, *args, **kwargs):
        """Load well logs and calculate logs step in centimeters.

        Parameters
        ----------
        args : misc
            Any additional positional arguments to pass to the file loader,
            depends on its extension.
        kwargs : misc
            Any additional keyword arguments to pass as keyword arguments to
            the file loader, depends on its extension.

        Returns
        -------
        self : type(self)
            Self with loaded well logs.

        Raises
        ------
        ValueError
            If logs don't have a fixed sampling rate.
        """
        self._logs = self._load_depth_df(self._get_full_name(self.path, "logs"), *args, **kwargs)
        steps = self.logs.index[1:] - self.logs.index[:-1]
        unique_steps = np.unique(steps)
        if self.validate and (len(unique_steps) > 1):
            raise ValueError("Well logs must have a fixed sampling rate")
        self.logs_step = unique_steps[0]
        return self

    @property
    def boring_sequences(self):
        """pandas.DataFrame: Depth ranges of contiguous boring intervals,
        extracted one after another."""
        if self._boring_sequences is None:
            if self._has_file("boring_sequences"):
                self.load_boring_sequences()
            else:
                self._calc_boring_sequences()
        return self._boring_sequences

    def _calc_boring_sequences(self):
        """Calculate boring sequences given boring intervals."""
        data = []
        for segment in select_contigious_intervals(self.boring_intervals.reset_index()):
            data.append([segment["DEPTH_FROM"].min(), segment["DEPTH_TO"].max()])
        self._boring_sequences = pd.DataFrame(data, columns=["DEPTH_FROM", "DEPTH_TO"])
        self._boring_sequences.set_index(["DEPTH_FROM", "DEPTH_TO"], inplace=True)

    @staticmethod
    def _get_extension(path):
        """Get file extension from its name."""
        return os.path.splitext(path)[1][1:]

    @staticmethod
    def _load_las(path, *args, **kwargs):
        """Load a `.las` file into a `DataFrame`."""
        # TODO: add m -> cm cast
        return lasio.read(path, *args, **kwargs).df().reset_index()

    @staticmethod
    def _load_csv(path, *args, **kwargs):
        """Load a `.csv` file into a `DataFrame`."""
        return pd.read_csv(path, *args, **kwargs)

    @staticmethod
    def _load_feather(path, *args, **kwargs):
        """Load a `.feather` file into a `DataFrame`."""
        return pd.read_feather(path, *args, **kwargs)

    def _load_df(self, path, *args, **kwargs):
        """Load a `DataFrame` from a table format (`.las`, `.csv` or
        `.feather`) depending on its extension."""
        ext = self._get_extension(path)
        if not hasattr(self, "_load_" + ext):
            raise ValueError("A loader for data in {} format is not implemented".format(ext))
        return getattr(self, "_load_" + ext)(path, *args, **kwargs)

    def _filter_depth_df(self, df):
        """Keep only depths between `self.depth_from` and `self.depth_to` in a
        `DataFrame`, indexed by depth."""
        df = df.loc[self.depth_from:self.depth_to]
        if len(df) == 0:
            return df
        if (self.depth_from == df.index[0]) and (self.depth_to == df.index[-1]):
            # See __getitem__ docstring for an explanation of this behaviour
            df.drop(df.index[-1], inplace=True)
        return df

    def _validate_depth_df(self, df):
        # TODO: validate:
        # 1. depth is int
        # 2. depth is unique
        # 3. depth is sorted
        pass

    def _load_depth_df(self, path, *args, **kwargs):
        """Load a `DataFrame`, indexed by depth, from a table format and keep
        only depths between `self.depth_from` and `self.depth_to`."""
        df = self._load_df(path, *args, **kwargs).set_index("DEPTH")
        if self.validate:
            self._validate_depth_df(df)
        df = self._filter_depth_df(df)
        return df

    def _filter_fdtd_df(self, df):
        """Keep only depths between `self.depth_from` and `self.depth_to` in a
        `DataFrame`, indexed by depth range."""
        if len(df) == 0:
            return df
        depth_from, depth_to = zip(*df.index.values)
        mask = (np.array(depth_from) < self.depth_to) & (self.depth_from < np.array(depth_to))
        return df[mask]

    def _validate_fdtd_df(self, df):
        # TODO: validate:
        # 1. depth_from and depth_to are int
        # 2. depth_from and depth_to don't overlap
        # 3. depth_from and depth_to are sorted
        pass

    def _load_fdtd_df(self, path, *args, **kwargs):
        """Load a `DataFrame`, indexed by depth range, from a table format and
        keep only depths between `self.depth_from` and `self.depth_to`."""
        df = self._load_df(path, *args, **kwargs).set_index(["DEPTH_FROM", "DEPTH_TO"])
        if self.validate:
            self._validate_fdtd_df(df)
        df = self._filter_fdtd_df(df)
        return df

    def _has_file(self, name):
        """Check that exactly one file with a given name and any extension
        exists in a well directory."""
        files = glob(os.path.join(self.path, name + ".*"))
        if len(files) == 1:
            return True
        return False

    @classmethod
    def _get_full_name(cls, path, name):
        """Get full name of a file with a given `name` in a dir, specified in
        `path`.

        Parameters
        ----------
        path : str
            A path to a directiry to search for a file.
        name : str
            File name with or without extension.

        Returns
        -------
        full_name : str
            Full name of a file.

        Raises
        ------
        FileNotFoundError
            If a file does not exist in a dir.
        OSError
            If extension is not specified and several files with given name
            exist.
        """
        ext = cls._get_extension(name)
        if ext != "":
            full_name = os.path.join(path, name)
            if os.path.exists(full_name):
                return full_name
            raise FileNotFoundError("A file {} does not exist in {}".format(name, path))

        files = glob(os.path.join(path, name + ".*"))
        if len(files) == 0:
            raise FileNotFoundError("A file {} does not exist in {}".format(name, path))
        if len(files) > 1:
            raise OSError("Several files called {} are found in {}".format(name, path))
        return files[0]

    @property
    def core_dl(self):
        """numpy.ndarray: Concatenated daylight image of all core samples in
        the segment."""
        if self._core_dl is None:
            self.load_core()
        return self._core_dl

    @property
    def core_uv(self):
        """numpy.ndarray: Concatenated ultraviolet image of all core samples
        in the segment."""
        if self._core_uv is None:
            self.load_core()
        return self._core_uv

    @staticmethod
    def _load_image(path):
        """Open an image in `PIL` format."""
        return PIL.Image.open(path) if os.path.isfile(path) else None

    @staticmethod
    def _match_samples(dl_img, uv_img, height, width):
        """Match core samples in daylight and ultraviolet by resizing them to
        the given shape."""
        if (dl_img is not None) and (dl_img is not None):
            # TODO: contour matching instead of resizing
            dl_img = np.array(dl_img.resize((width, height), resample=PIL.Image.LANCZOS))
            uv_img = np.array(uv_img.resize((width, height), resample=PIL.Image.LANCZOS))
        elif dl_img is not None:
            dl_img = np.array(dl_img.resize((width, height), resample=PIL.Image.LANCZOS))
            uv_img = np.full((height, width, 3), np.nan, dtype=np.float32)
        else:
            dl_img = np.full((height, width, 3), np.nan, dtype=np.float32)
            uv_img = np.array(uv_img.resize((width, height), resample=PIL.Image.LANCZOS))
        return dl_img, uv_img

    def _cm_to_pixels(self, length):
        """Convert centimeters to pixels given conversion ratio in
        `self.pixels_per_cm`."""
        return round(length * self.pixels_per_cm)

    def load_core(self, core_width=None, pixels_per_cm=None):
        """Load core images in daylight and ultraviolet.

        If any of method arguments are not specified, those, passed to
        `__init__`, will be used. Otherwise, they will be overridden in
        `self`.

        Parameters
        ----------
        core_width : positive float, optional
            The width of core samples in centimeters.
        pixels_per_cm : positive float, optional
            The number of pixels in centimeters used to determine the loaded
            width of core sample images. Image height is calculated so as to
            keep the aspect ratio.

        Returns
        -------
        self : type(self)
            Self with loaded core images.
        """
        self.core_width = core_width if core_width is not None else self.core_width
        self.pixels_per_cm = pixels_per_cm if pixels_per_cm is not None else self.pixels_per_cm

        height = self._cm_to_pixels(self.length)
        width = self._cm_to_pixels(self.core_width)

        exist_dl = os.path.isdir(os.path.join(self.path, "samples_dl"))
        exist_uv = os.path.isdir(os.path.join(self.path, "samples_uv"))
        if not exist_dl and not exist_uv:
            raise FileNotFoundError("At least one of samples_dl or samples_uv must exist")
        core_dl = np.full((height, width, 3), np.nan, dtype=np.float32)
        core_uv = np.full((height, width, 3), np.nan, dtype=np.float32)

        for (sample_depth_from, sample_depth_to), sample_name in self.samples["SAMPLE"].iteritems():
            sample_height = self._cm_to_pixels(sample_depth_to - sample_depth_from)
            sample_name = str(sample_name)

            dl_path = self._get_full_name(os.path.join(self.path, "samples_dl"), sample_name)
            dl_img = self._load_image(dl_path)
            uv_path = self._get_full_name(os.path.join(self.path, "samples_uv"), sample_name)
            uv_img = self._load_image(uv_path)
            dl_img, uv_img = self._match_samples(dl_img, uv_img, sample_height, width)

            top_crop = max(0, self._cm_to_pixels(self.depth_from - sample_depth_from))
            bottom_crop = sample_height - max(0, self._cm_to_pixels(sample_depth_to - self.depth_to))
            dl_img = dl_img[top_crop:bottom_crop]
            uv_img = uv_img[top_crop:bottom_crop]

            insert_pos = max(0, self._cm_to_pixels(sample_depth_from - self.depth_from))
            core_dl[insert_pos:insert_pos+dl_img.shape[0]] = dl_img
            core_uv[insert_pos:insert_pos+uv_img.shape[0]] = uv_img

        self._core_dl = core_dl if exist_dl else None
        self._core_uv = core_uv if exist_uv else None
        return self

    def dump(self, path):
        """Dump well segment data.

        Segment attributes are saved in the following manner:
        - `name`, `field`, `depth_from` and `depth_to` attributes are saved in
          `meta.json` file.
        - `core_dl` and `core_uv` are not saved. Instead, `samples_dl` and
          `samples_uv` directories are copied if exist.
        - All other attributes are dumped in feather format.

        Parameters
        ----------
        path : str
            A path to a directory, where well dir with dump will be created.

        Returns
        -------
        self : WellSegment
            Self unchanged.
        """
        path = os.path.join(path, self.name)
        if not os.path.exists(path):
            os.makedirs(path)

        meta = {
            "name": self.name,
            "field": self.field,
            "depth_from": self.depth_from,
            "depth_to": self.depth_to,
        }
        with open(os.path.join(path, "meta.json"), "w") as meta_file:
            json.dump(meta, meta_file)

        for attr in self.attrs_depth_index + self.attrs_fdtd_index + self.attrs_no_index:
            attr_val = getattr(self, "_" + attr)
            if attr_val is None:
                try:
                    shutil.copy2(self._get_full_name(self.path, attr), path)
                except Exception: # pylint: disable=broad-except
                    pass
            else:
                if attr not in self.attrs_no_index:
                    attr_val = attr_val.reset_index()
                attr_val.to_feather(os.path.join(path, attr + ".feather"))

        if not self.has_samples:
            return self

        # Copy DL and UV images, specified in samples
        def ignore(directory, files):
            _ = directory
            return sorted(set(files) - set(self.samples["SAMPLE"]))

        samples_dl_path = os.path.join(self.path, "samples_dl")
        if os.path.exists(samples_dl_path):
            shutil.copytree(samples_dl_path, os.path.join(path, "samples_dl"),
                            copy_function=os.link, ignore=ignore)

        samples_uv_path = os.path.join(self.path, "samples_uv")
        if os.path.exists(samples_uv_path):
            shutil.copytree(samples_uv_path, os.path.join(path, "samples_uv"),
                            copy_function=os.link, ignore=ignore)

        return self

    @staticmethod
    def _encode(img_path):
        """Encode an image into a `plotly` representation."""
        with open(img_path, "rb") as img:
            encoded_img = base64.b64encode(img.read()).decode()
        encoded_img = "data:image/png;base64," + encoded_img
        return encoded_img

    def plot(self, plot_core=True, interactive=True, subplot_height=700, subplot_width=200):
        """Plot well logs and core images.

        All well logs and core images in daylight and ultraviolet are plotted
        on separate subplots. If called for a `Well` or `WellBatch` instance,
        an extra `aggregate` argument can be passed.

        Parameters
        ----------
        plot_core : bool
            Specifies whether to plot core images or not. Defaults to `True`.
        interactive : bool
            Specifies whether to draw a plot directly inside a Jupyter
            notebook. Defaults to `True`.
        subplot_height : positive int
            Height of each subplot with well log or core samples images in
            pixels. Defaults to 700.
        subplot_width : positive int
            Width of each subplot with well log or core samples images in
            pixels. Defaults to 200.
        aggregate : bool
            Specifies whether to plot all segments of the well on the same
            plot or create a separate plot for each segment. Creates one plot
            by default.

        Returns
        -------
        self : AbstractWellSegment
            Self unchanged.
        """
        init_notebook_mode(connected=True)

        # Approximate size of the left margin of a plot, that will be added to the calculated
        # figsize in order to prevent figure shrinkage in case of small number of subplots
        margin = 120

        n_cols = len(self.logs.columns)
        subplot_titles = list(self.logs.columns)
        if plot_core and self.has_samples:
            n_cols += 2
            subplot_titles += ["CORE DL", "CORE UV"]
            dl_col = n_cols - 1
            uv_col = n_cols

        fig = make_subplots(rows=1, cols=n_cols, subplot_titles=subplot_titles, shared_yaxes=True)
        for i, mnemonic in enumerate(self.logs.columns, 1):
            trace = go.Scatter(x=self.logs[mnemonic], y=self.logs.index, mode="lines", name=mnemonic)
            fig.append_trace(trace, 1, i)

        images = []
        if plot_core and self.has_samples:
            trace = go.Scatter(x=[0, 1], y=[self.depth_from, self.depth_to], opacity=0, name="CORE DL")
            fig.append_trace(trace, 1, dl_col)
            trace = go.Scatter(x=[0, 1], y=[self.depth_from, self.depth_to], opacity=0, name="CORE UV")
            fig.append_trace(trace, 1, uv_col)

            samples = self.samples.reset_index()[["DEPTH_FROM", "DEPTH_TO", "SAMPLE"]]
            for _, (depth_from, depth_to, sample_name) in samples.iterrows():
                sample_name = str(sample_name)

                dl_path = self._get_full_name(os.path.join(self.path, "samples_dl"), sample_name)
                sample_dl = self._encode(dl_path)
                sample_dl = go.layout.Image(source=sample_dl, xref="x"+str(dl_col), yref="y", x=0, y=depth_from,
                                            sizex=1, sizey=depth_to-depth_from, sizing="stretch", layer="below")
                images.append(sample_dl)

                uv_path = self._get_full_name(os.path.join(self.path, "samples_uv"), sample_name)
                sample_uv = self._encode(uv_path)
                sample_uv = go.layout.Image(source=sample_uv, xref="x"+str(uv_col), yref="y", x=0, y=depth_from,
                                            sizex=1, sizey=depth_to-depth_from, sizing="stretch", layer="below")
                images.append(sample_uv)

        layout = fig.layout
        fig_layout = go.Layout(title="{} {}".format(self.field.capitalize(), self.name), showlegend=False,
                               width=n_cols*subplot_width + margin, height=subplot_height,
                               yaxis=dict(range=[self.depth_to, self.depth_from]), images=images)
        layout.update(fig_layout)

        for key in layout:
            if key.startswith("xaxis"):
                layout[key]["fixedrange"] = True

        if plot_core and self.has_samples:
            layout["xaxis" + str(dl_col)]["showticklabels"] = False
            layout["xaxis" + str(dl_col)]["showgrid"] = False

            layout["xaxis" + str(uv_col)]["showticklabels"] = False
            layout["xaxis" + str(uv_col)]["showgrid"] = False

        for ann in layout["annotations"]:
            ann["font"]["size"] = 12

        plot_fn = iplot if interactive else plot
        plot_fn(fig)
        return self

    def __getitem__(self, key):
        """Select well logs by mnemonics or slice the well along the wellbore.

        Parameters
        ----------
        key : str, list of str or slice
            - If `key` is `str` or `list` of `str`, preserve only those logs
              in `self.logs`, that are in `key`.
            - If `key` is `slice` - perform well slicing along the wellbore.
              If both `start` and `stop` are in `self.logs.index`, then only
              `start` is kept in the resulting segment to ensure, that such
              methods as `crop` always return the same number of samples
              regardless of cropping position if crop length is given in
              centimeters and no less than `logs_step`. If only one of the
              ends of the slice present in the index, it is kept in the result
              contrary to usual python slices.

        Returns
        -------
        well : WellSegment
            A segment with filtered logs or depths.
        """
        if not isinstance(key, slice):
            return self.keep_logs(key)
        res = self.copy()
        if key.step is not None:
            raise ValueError("A well does not support slicing with a specified step")

        if key.start is not None:
            # TODO: parse key.start, must be int
            res.depth_from = max(key.start, res.depth_from)

        if key.stop is not None:
            # TODO: parse key.stop, must be int
            res.depth_to = min(key.stop, res.depth_to)

        if res.depth_from > res.depth_to:
            raise SkipWellException("Slicing interval is out of segment bounds")

        # Slice attributes
        attr_iter = chain(
            zip(res.attrs_depth_index, repeat(res._filter_depth_df)),
            zip(res.attrs_fdtd_index, repeat(res._filter_fdtd_df))
        )
        for attr, filt in attr_iter:
            attr_val = getattr(res, "_" + attr)
            if attr_val is not None:
                setattr(res, "_" + attr, filt(attr_val))

        # Slice images
        start_pos = self._cm_to_pixels(res.depth_from - self.depth_from)
        stop_pos = self._cm_to_pixels(res.depth_to - self.depth_from)
        if res._core_dl is not None:
            res._core_dl = res._core_dl[start_pos:stop_pos]
        if res._core_uv is not None:
            res._core_uv = res._core_uv[start_pos:stop_pos]
        return res

    def copy(self):
        """Perform a shallow copy of an object.

        Returns
        -------
        self : WellSegment
            Shallow copy.
        """
        return copy(self)

    def deepcopy(self):
        """Perform a deep copy of an object.

        Returns
        -------
        self : WellSegment
            Deep copy.
        """
        return deepcopy(self)

    def check_regularity(self):
        """Checks intervals data regularity.

        Following checks applied for boring_intervals dataframe:
        1. If any values of CORE_RECOVERY column are nan.
        2. If any values of CORE_RECOVERY column are greater
           than calculated CORE_INTERVAL values.
        3. If any values of DEPTH_FROM and DEPTH_TO columns of adjacent rows
           form intervals that overlap each other.
        4. If any values of DEPTH_FROM column are not increasing.
        5. If any values of DEPTH_FROM column are greater than
           values of DEPTH_TO column of the same row.

        Following checks applied for core_lithology dataframe:
        1. If any values of DEPTH_FROM and DEPTH_TO columns of adjacent rows
           form intervals that overlap each other.
        2. If any values of DEPTH_FROM column are not increasing.
        3. If any values of DEPTH_FROM column are greater than
           values of DEPTH_TO column of the same row.
        4. If any intervals formed by values of DEPTH_FROM and DEPTH_TO columns
           of the same row are not included in corresponding intervals from
           boring_intervals dataframe.
        5. If any values of CORE_TOTAL column (calculated as a sum of intervals
           included in the same interval of boring_intervals dataframe) are greater
           than values of CORE_RECOVERY column of boring_intervals dataframe.

        Raises
        ------
        DataRegularityError
            If any of checks above are not passed.
        """
        if not self._has_file("boring_intervals"):
            raise SkipWellException("boring_intervals file is reqiured to perform checks")

        boring_intervals = self.boring_intervals.copy()
        boring_intervals['DEPTH_FROM'] = boring_intervals.index.get_level_values('DEPTH_FROM')
        boring_intervals['DEPTH_TO'] = boring_intervals.index.get_level_values('DEPTH_TO')
        boring_intervals['CORE_INTERVAL'] = boring_intervals['DEPTH_TO'] - boring_intervals['DEPTH_FROM']

        # Check if any CORE_RECOVERY values are nan.
        nans_mask = boring_intervals['CORE_RECOVERY'].isna()
        nans = boring_intervals[nans_mask]
        if not nans.empty:
            raise DataRegularityError("boring_nans", nans[['CORE_RECOVERY']])

        # Check if any CORE_RECOVERY values are greater than CORE_INTERVAL ones.
        unfits_mask = leq_notclose(boring_intervals['CORE_INTERVAL'], boring_intervals['CORE_RECOVERY'])
        unfits = boring_intervals[unfits_mask]
        if not unfits.empty:
            raise DataRegularityError("boring_unfits", unfits[['CORE_RECOVERY', 'CORE_INTERVAL']])

        # Check if any adjacent boring intervals are overlapping.
        preceding = boring_intervals['DEPTH_FROM'].shift(-1) < boring_intervals['DEPTH_TO']
        following = boring_intervals['DEPTH_TO'].shift(-1) > boring_intervals['DEPTH_FROM']
        overlaps_mask = preceding & following
        overlaps = boring_intervals[overlaps_mask | overlaps_mask.shift(1)]
        if not overlaps.empty:
            raise DataRegularityError("boring_overlaps", overlaps[['CORE_RECOVERY']])

        # Check if boring intervals DEPTH_FROM values are not increasing.
        if not boring_intervals.index.is_monotonic_increasing:
            nonincreasing_mask = boring_intervals['DEPTH_FROM'].shift(-1) < boring_intervals['DEPTH_FROM']
            nonincreasing = boring_intervals[nonincreasing_mask | nonincreasing_mask.shift(1)]
            raise DataRegularityError("boring_nonincreasing", nonincreasing[['CORE_RECOVERY']])

        # Check if boring intervals DEPTH_FROM values are bigger than DEPTH_TO ones.
        disordered_mask = boring_intervals['DEPTH_FROM'] > boring_intervals['DEPTH_TO']
        disordered = boring_intervals[disordered_mask]
        if not disordered.empty:
            raise DataRegularityError('boring_disordered', disordered[['CORE_RECOVERY']])

        if not self._has_file("core_lithology"):
            return self

        lithology_intervals = self.core_lithology.copy()
        lithology_intervals['DEPTH_FROM'] = lithology_intervals.index.get_level_values('DEPTH_FROM')
        lithology_intervals['DEPTH_TO'] = lithology_intervals.index.get_level_values('DEPTH_TO')

        # Check if any adjacent lithology intervals are overlapping.
        preceding = lithology_intervals['DEPTH_FROM'].shift(-1) < lithology_intervals['DEPTH_TO']
        following = lithology_intervals['DEPTH_TO'].shift(-1) > lithology_intervals['DEPTH_FROM']
        overlaps_mask = preceding & following
        overlaps = lithology_intervals[overlaps_mask | overlaps_mask.shift(1)]
        if not overlaps.empty:
            raise DataRegularityError("lithology_overlaps", overlaps[['FORMATION']])

        # Check if lithology intervals DEPTH_FROM values are not increasing.
        if not lithology_intervals.index.is_monotonic_increasing:
            nonincreasing_mask = lithology_intervals['DEPTH_FROM'].shift(-1) < lithology_intervals['DEPTH_FROM']
            nonincreasing = lithology_intervals[nonincreasing_mask | nonincreasing_mask.shift(1)]
            raise DataRegularityError("lithology_nonincreasing", nonincreasing[['FORMATION']])

        # Check if lithology intervals DEPTH_FROM values are bigger than DEPTH_TO ones.
        disordered_mask = lithology_intervals['DEPTH_FROM'] > lithology_intervals['DEPTH_TO']
        disordered = lithology_intervals[disordered_mask]
        if not disordered.empty:
            raise DataRegularityError('lithology_disordered', disordered[['FORMATION']])

        # Check if any lithology intervals are not included in boring intervals.
        inclusions_mask = lithology_intervals.apply(lambda interval:
                                                    leq_close(boring_intervals['DEPTH_FROM'],
                                                              interval['DEPTH_FROM']).any() &
                                                    geq_close(boring_intervals['DEPTH_TO'],
                                                              interval['DEPTH_TO']).any(),
                                                    axis=1)
        exclusions = lithology_intervals[~inclusions_mask]
        if not exclusions.empty:
            raise DataRegularityError("lithology_exclusions", exclusions[['FORMATION']])

        # Check any CORE_TOTAL values are greater than the corresponding CORE_RECOVERY ones.
        lithology_intervals = lithology_intervals[['DEPTH_FROM', 'DEPTH_TO']].add_prefix('CORE_')
        combined = cross_join(boring_intervals, lithology_intervals)
        relevant_mask = (leq_close(combined['DEPTH_FROM'], combined['CORE_DEPTH_FROM']) &
                         geq_close(combined['DEPTH_TO'], combined['CORE_DEPTH_TO']))
        combined = combined[relevant_mask]
        combined['CORE_TOTAL'] = combined['CORE_DEPTH_TO'] - combined['CORE_DEPTH_FROM']
        combined = combined.groupby(['CORE_RECOVERY', 'DEPTH_FROM', 'DEPTH_TO'])['CORE_TOTAL'].sum()
        combined = pd.DataFrame(combined).reset_index('CORE_RECOVERY')
        unfits_mask = leq_notclose(combined.CORE_RECOVERY, combined.CORE_TOTAL)
        unfits = combined[unfits_mask]
        if not unfits.empty:
            raise DataRegularityError("lithology_unfits", unfits)

        return self

    def check_samples(self):
        """Checks samples filenames conformity.

        1. If duplicate filenames exist in samples.feather dataframe.
        2. If filenames have different extension lengths in samples.feather dataframe.
        3. If files in samples folder have same names but different extensions.
        4. If files from samples folder are not present in samples.feather dataframe.
        5. If files from samples.feather dataframe are not present in any of samples folders.

        Raises
        ------
        DataRegularityError
        """
        names = [str(name) for name in self.samples['SAMPLE'].values]
        if len(names) > len(set(names)):
            raise DataRegularityError("duplicate_files", "samples.feather")

        ext_lens = [len(os.path.splitext(name)[1]) for name in names]
        if ext_lens[1:] != ext_lens[:-1]:
            raise DataRegularityError("different_extensions", "samples.feather")

        desired_folders = set(["samples_dl", "samples_uv"])
        existing_folders = set(os.listdir(self.path))
        samples_folders = desired_folders.intersection(existing_folders)

        for folder in samples_folders:
            path = "{}/{}".format(self.path, folder)
            samples = os.listdir(path)
            if ext_lens[0] == 0:
                samples = [os.path.splitext(sample)[0] for sample in samples]
                if len(samples) != len(set(samples)):
                    raise DataRegularityError("duplicate_files", folder)

            samples_only = set(samples).difference(set(names))
            if len(samples_only) != 0:
                raise DataRegularityError("missing_files", folder, "samples.feather", samples_only)

            names_only = set(names).difference(set(samples))
            if len(names_only) != 0:
                raise DataRegularityError("missing_files", "samples.feather", folder, names_only)

    def _apply_matching(self):
        """Update depths in all core-related attributes given calculated
        deltas."""
        # Update DataFrames with depth index
        attrs_depth_index = [attr for attr in self.attrs_depth_index if attr.startswith("core_")]
        for attr in attrs_depth_index:
            if not self._has_file(attr):
                continue
            attr_df = getattr(self, attr).reset_index()
            columns = attr_df.columns
            merged_df = between_join(attr_df, self._core_lithology_deltas)
            merged_df["DEPTH"] += merged_df["DELTA"]
            setattr(self, "_" + attr, merged_df[columns].set_index("DEPTH").sort_index())

        # TODO: carfully update samples and reload core images if needed

        if self._has_file("core_lithology"):
            core_lithology = cross_join(self.core_lithology.reset_index(),
                                        self._core_lithology_deltas[["DEPTH_FROM", "DEPTH_TO", "DELTA"]],
                                        suffixes=("", "_deltas"))
            mask = ((core_lithology["DEPTH_FROM"] >= core_lithology["DEPTH_FROM_deltas"]) &
                    (core_lithology["DEPTH_TO"] <= core_lithology["DEPTH_TO_deltas"]))
            core_lithology = core_lithology[mask]
            core_lithology["DEPTH_FROM"] += core_lithology["DELTA"]
            core_lithology["DEPTH_TO"] += core_lithology["DELTA"]
            core_lithology = core_lithology[self.core_lithology.reset_index().columns]
            self._core_lithology = core_lithology.set_index(["DEPTH_FROM", "DEPTH_TO"]).sort_index()

        boring_intervals = pd.merge(self._boring_intervals.reset_index(),
                                    self._boring_intervals_deltas[["DEPTH_FROM", "DEPTH_TO", "DELTA"]],
                                    on=["DEPTH_FROM", "DEPTH_TO"])
        boring_intervals["DEPTH_FROM"] += boring_intervals["DELTA"]
        boring_intervals["DEPTH_TO"] += boring_intervals["DELTA"]
        boring_intervals = boring_intervals.drop("DELTA", axis=1)
        self._boring_intervals = boring_intervals.set_index(["DEPTH_FROM", "DEPTH_TO"]).sort_index()

    def _save_matching_report(self):
        """Save matching report in a well directory, specified in `self.path`.

        The report consists of two `.csv` files, containing depths of boring
        and lithology intervals respectively before and after matching.
        """
        boring_sequences = self.boring_sequences.reset_index()[["DEPTH_FROM", "DEPTH_TO", "MODE"]]
        not_none_mask = boring_sequences["MODE"].map(lambda x: x is not None)
        boring_sequences = boring_sequences[not_none_mask]
        if len(boring_sequences) == 0:
            return

        core_logs_list = []
        for _, (depth_from, depth_to, mode) in boring_sequences.iterrows():
            _, core_mnemonic, core_attr, _ = self._parse_matching_mode(mode)
            core_log_segment = getattr(self, core_attr)[core_mnemonic].dropna()[depth_from:depth_to]
            core_logs_list.append(core_log_segment.to_frame(name=mode))
        core_logs = pd.concat(core_logs_list)
        core_logs.index.rename("Увязанная глубина образца", inplace=True)
        core_logs.reset_index(inplace=True)

        boring_intervals = self._boring_intervals_deltas.reset_index()
        boring_intervals["DEPTH_FROM_DELTA"] = boring_intervals["DEPTH_FROM"] + boring_intervals["DELTA"]
        boring_intervals["DEPTH_TO_DELTA"] = boring_intervals["DEPTH_TO"] + boring_intervals["DELTA"]
        boring_intervals = boring_intervals[["DEPTH_FROM", "DEPTH_TO", "DEPTH_FROM_DELTA", "DEPTH_TO_DELTA"]]
        boring_intervals.columns = [
            "Кровля интервала долбления",
            "Подошва интервала долбления",
            "Увязанная кровля интервала долбления",
            "Увязанная подошва интервала долбления"
        ]
        boring_intervals = between_join(core_logs, boring_intervals, left_on="Увязанная глубина образца",
                                        right_on=("Увязанная кровля интервала долбления",
                                                  "Увязанная подошва интервала долбления"))
        boring_intervals.to_csv(os.path.join(self.path, self.name + "_boring_intervals_matching.csv"),
                                index=False)

        lithology_intervals = self._core_lithology_deltas.reset_index()
        lithology_intervals["DEPTH_FROM_DELTA"] = lithology_intervals["DEPTH_FROM"] + lithology_intervals["DELTA"]
        lithology_intervals["DEPTH_TO_DELTA"] = lithology_intervals["DEPTH_TO"] + lithology_intervals["DELTA"]
        lithology_intervals = lithology_intervals[["DEPTH_FROM", "DEPTH_TO", "DEPTH_FROM_DELTA", "DEPTH_TO_DELTA"]]
        lithology_intervals.columns = [
            "Кровля интервала литописания",
            "Подошва интервала литописания",
            "Увязанная кровля интервала литописания",
            "Увязанная подошва интервала литописания"
        ]
        lithology_intervals.to_csv(os.path.join(self.path, self.name + "_lithology_intervals_matching.csv"),
                                   index=False)

    @staticmethod
    def _parse_matching_mode(mode):
        """Split matching mode string into well log mnemonic, core log or
        property mnemonic, class attribute to get core data from and a sign of
        the theoretical correlation between well and core data."""
        mode = mode.replace(" ", "")
        split_mode = mode.split("~")
        if len(split_mode) != 2:
            raise ValueError("Incorrect mode format")
        log_mnemonic = split_mode[0]
        split_core_mode = split_mode[1].split(".")
        if len(split_core_mode) != 2:
            raise ValueError("Incorrect mode format")
        core_attr, core_mnemonic = split_core_mode

        sign = "+"
        if core_attr[0] in {"+", "-"}:
            sign = core_attr[0]
            core_attr = core_attr[1:]
        sign = 1 if sign == "+" else -1
        return log_mnemonic, core_mnemonic, core_attr, sign

    def _select_matching_mode(self, segment, mode_list, min_points, min_points_per_meter):
        """Select appropriate matching mode based on data, availible for given
        segment."""
        segment_depth_from = segment["DEPTH_FROM"].min()
        segment_depth_to = segment["DEPTH_TO"].max()
        core_len = segment["CORE_RECOVERY"].sum()
        for mode in mode_list:
            log_mnemonic, core_mnemonic, core_attr, _ = self._parse_matching_mode(mode)
            if log_mnemonic in self.logs and self._has_file(core_attr) and core_mnemonic in getattr(self, core_attr):
                well_log = self.logs[log_mnemonic].dropna()
                core_log = getattr(self, core_attr)[core_mnemonic].dropna()
                well_log_len = len(well_log[segment_depth_from:segment_depth_to])
                core_log_len = len(core_log[segment_depth_from:segment_depth_to])
                if min(well_log_len, core_log_len) >= max(min_points_per_meter * core_len, min_points):
                    return mode
        return None

    @classmethod
    def _unify_matching_mode(cls, mode):
        """Delete all spaces and add `+` sign if omitted to a matching mode
        string."""
        log_mnemonic, core_mnemonic, core_attr, sign = cls._parse_matching_mode(mode)
        mode = "{}~{}{}.{}".format(log_mnemonic, "+" if sign == 1 else "-", core_attr, core_mnemonic)
        return mode

    @classmethod
    def _unify_matching_modes(cls, modes):
        """Delete all spaces and add `+` sign if omitted to each matching mode
        string in a `modes` list."""
        return [cls._unify_matching_mode(mode) for mode in to_list(modes)]

    def _blur_log(self, log, win_size):
        """Blur a log with a Gaussian filter of size `win_size`."""
        if win_size is None:
            return log
        old_index = log.index
        new_index = np.arange(old_index.min(), old_index.max(), 0.01)
        log = log.reindex(index=new_index, method="nearest", tolerance=self._tolerance)
        log = log.interpolate(limit_direction="both")
        std = win_size / 6  # three-sigma rule
        log = log.rolling(window=win_size, min_periods=1, win_type="gaussian", center=True).mean(std=std)
        log = log.reindex(index=old_index, method="nearest")
        return log

    def match_core_logs(self, mode="GK ~ core_logs.GK", split_lithology_intervals=True, gaussian_win_size=None,
                        min_points=3, min_points_per_meter=1, min_gap=0.5, max_shift=10, delta_from=-8, delta_to=8,
                        delta_step=0.1, max_iter=50, max_iter_time=0.25, save_report=False):
        """Perform core-to-log matching by shifting core samples in order to
        maximize correlation between well and core logs.

        Parameters
        ----------
        mode : str or list of str, optional
            Matching mode precedence from highest to lowest. The mode is
            independently selected for each boring sequence. Each mode has the
            following structure: <well_log> ~ <sign><core_attr>.<core_log>,
            where:
            - well_log - mnemonic of a well log to use
            - sign - a sign of the theoretical correlation between well and
              core data, defaults to `+` if not given
            - core_attr - an attribute of `self` to get core data from
            - core_log - mnemonic of a core log or property to use
            Defaults to gamma ray matching.
        split_lithology_intervals : bool, optional
            Specifies whether to independently shift lithology intervals
            inside a boring interval. Defaults to `True`.
        gaussian_win_size : int, optional
            A Gaussian filter size in samples to perform log blurring before
            matching. No blurring is performed by default.
        min_points : int, optional
            A minimum number of samples in logs to perform matching. Defaults
            to 3.
        min_points_per_meter : int, optional
            A minimum number of samples per meter in logs to perform matching.
            Defaults to 1.
        min_gap : float, optional
            A minimum gap between two boring intervals in meters to set the
            bottom depth of the upper interval equal to the top depth of the
            lower one due to inaccuracies in depth measurements. Defaults to
            0.5.
        max_shift : positive float, optional
            Maximum shift of a boring sequence in meters. Defaults to 10.
        delta_from : float, optional
            Start of the grid of initial shifts in meters. Defaults to -8.
        delta_to : float, optional
            End of the grid of initial shifts in meters. Defaults to 8.
        delta_step : float, optional
            Step of the grid of initial shifts in meters. Defaults to 0.1.
        max_iter : positive int, optional
            Maximum number of `SLSQP` iterations. Defaults to 50.
        max_iter_time, optional
            Maximum time for an optimization iteration in seconds. Defaults to
            0.25.
        save_report : bool, optional
            Specifies whether to save matching report in a well directory.
            Defaults to `False`.

        Returns
        -------
        well : AbstractWellSegment
            Matched well segment with updated core depths. Changes all
            core-related depths inplace.
        """
        if max_shift <= 0:
            raise ValueError("max_shift must be positive")
        if delta_from > delta_to:
            raise ValueError("delta_to must be greater than delta_from")
        if max(np.abs(delta_from), np.abs(delta_to)) > max_shift:
            raise ValueError("delta_from and delta_to must not exceed max_shift in absolute value")

        # TODO: extra checks for min_points
        min_points = max(min_points, 2)

        mode_list = self._unify_matching_modes(mode)

        # If a gap between any two boring intervals is less than `min_gap`, treat it as inaccuracies in depth
        # measurements and set the bottom depth of the upper interval equal to the top depth of the lower one.
        boring_intervals = self.boring_intervals.reset_index()
        bi_depth_from = boring_intervals["DEPTH_FROM"]
        bi_depth_to = boring_intervals["DEPTH_TO"]
        boring_intervals["DEPTH_TO"] = np.where((bi_depth_from.shift(-1) - bi_depth_to) < min_gap,
                                                bi_depth_from.shift(-1), bi_depth_to)
        self._boring_intervals = boring_intervals.set_index(["DEPTH_FROM", "DEPTH_TO"])
        self._calc_boring_sequences()

        split_lithology_intervals = split_lithology_intervals and self._has_file("core_lithology")
        lithology_df = self.core_lithology if split_lithology_intervals else self.boring_intervals
        lithology_intervals = lithology_df.reset_index()[["DEPTH_FROM", "DEPTH_TO"]]

        # `boring_sequences` is a list of DataFrames, containing contiguous boring intervals, extracted one after
        # another. They are considered together since they must be shifted by the same delta.

        # `boring_groups` is a list of DataFrames, containing a number of boring sequences, extracted close to each
        # other. They are considered together since they can possibly overlap during optimization.
        boring_groups = select_contigious_intervals(self.boring_intervals.reset_index(), max_gap=2*max_shift)

        matched_boring_sequences = []
        matched_lithology_intervals = []
        sequences_modes = []
        sequences_r2 = []

        for group in boring_groups:
            boring_sequences = select_contigious_intervals(group)
            sequences_shifts = []

            # Independently optimize R^2 for each boring sequence
            for sequence in boring_sequences:
                sequence_depth_from = sequence["DEPTH_FROM"].min()
                sequence_depth_to = sequence["DEPTH_TO"].max()

                mode = self._select_matching_mode(sequence, mode_list, min_points, min_points_per_meter)
                sequences_modes.append(mode)
                if mode is None:
                    # Don't shift a sequence if there's no data to perform matching
                    sequences_shifts.append([create_zero_shift(sequence_depth_from, sequence_depth_to)])
                    continue

                log_mnemonic, core_mnemonic, core_attr, sign = self._parse_matching_mode(mode)
                well_log = self.logs[log_mnemonic].dropna()
                well_log = well_log[sequence_depth_from - max_shift : sequence_depth_to + max_shift]
                well_log = self._blur_log(well_log, gaussian_win_size)
                core_log = sign * getattr(self, core_attr)[core_mnemonic].dropna()
                core_log = core_log[sequence_depth_from:sequence_depth_to]
                core_log = self._blur_log(core_log, gaussian_win_size)

                shifts = match_boring_sequence(sequence, lithology_intervals, well_log, core_log,
                                               max_shift, delta_from, delta_to, delta_step,
                                               max_iter, timeout=max_iter*max_iter_time)
                sequences_shifts.append(shifts)

            best_shifts = find_best_shifts(sequences_shifts, self.name, self.field)

            # Store shift deltas, mode and R^2
            for sequence, shift in zip(boring_sequences, best_shifts):
                mask = ((lithology_intervals["DEPTH_FROM"] >= sequence["DEPTH_FROM"].min()) &
                        (lithology_intervals["DEPTH_TO"] <= sequence["DEPTH_TO"].max()))
                sequence_lithology_intervals = lithology_intervals[mask].copy()  # to avoid SettingWithCopyWarning
                sequence_lithology_intervals["DELTA"] = shift.interval_deltas
                sequence["DELTA"] = shift.sequence_delta

                sequences_r2.append(shift.loss**2)
                matched_boring_sequences.append(sequence)
                matched_lithology_intervals.append(sequence_lithology_intervals)

        if all(mode is None for mode in sequences_modes):
            raise SkipWellException("None of the boring sequences can be matched")

        self._boring_intervals_deltas = pd.concat(matched_boring_sequences)
        self._core_lithology_deltas = pd.concat(matched_lithology_intervals)
        self._apply_matching()

        self._calc_boring_sequences()
        self._boring_sequences["MODE"] = sequences_modes
        self._boring_sequences["R2"] = sequences_r2

        if save_report:
            self._save_matching_report()
        return self

    @staticmethod
    def _calc_matching_r2(well_log, core_log, eps=1e-8):
        """Calculate squared correlation coefficient between well and core
        logs.

        If well and core logs are defined on different sets of depths, then at
        first well log values are estimated at core log depths by linear
        interpolation and then `R^2` is calculated for the resulting arrays.
        """
        well_log = well_log.dropna()
        interpolator = interp1d(well_log.index, well_log, kind="linear", fill_value="extrapolate")
        well_log = interpolator(core_log.index)
        cov = np.mean(well_log * core_log) - well_log.mean() * core_log.mean()
        cor = np.clip(cov / ((well_log.std() + eps) * (core_log.std() + eps)), -1, 1)
        return cor**2

    def plot_matching(self, mode=None, scale=False, interactive=True, subplot_height=700, subplot_width=200):
        """Plot well log and the corresponding core log for each boring
        sequence.

        This method can be used to illustrate the results of core-to-log
        matching. If called for a `Well` or `WellBatch` instance, an extra
        `aggregate` argument can be passed.

        Parameters
        ----------
        mode : str or list of str
            Specify type of well log and core log or property to plot. If
            `str`, the same mode will be used for all boring sequences. If
            `list` of `str`, than each boring sequence will have its own mode.
            In this case length of the `list` should match the number of
            boring sequences.

            Each mode has the same structure as `mode` in `match_core_logs`.
            If `None` and core-to-log matching was performed beforehand,
            chosen matching modes are used.
            Defaults to `None`.
        scale : bool
            Specifies whether to lineary scale core log values to well log
            values. Defaults to `False`.
        interactive : bool
            Specifies whether to draw a plot directly inside a Jupyter
            notebook. Defaults to `True`.
        subplot_height : positive int
            Height of each subplot with well and core logs. Defaults to 700.
        subplot_width : positive int
            Width of each subplot with well and core logs. Defaults to 200.
        aggregate : bool
            Specifies whether to plot all segments of the well on the same
            plot or create a separate plot for each segment. Creates one plot
            by default.

        Returns
        -------
        self : type(self)
            Self unchanged.
        """
        init_notebook_mode(connected=True)

        # Approximate size of the left margin of a plot, that will be added to the calculated
        # figsize in order to prevent figure shrinkage in case of small number of subplots
        margin = 120

        boring_sequences = self.boring_sequences.reset_index()
        if mode is None and "MODE" not in boring_sequences.columns:
            raise ValueError("Core-to-log matching has to be performed beforehand if mode is not specified")
        if mode is not None:
            mode_list = self._unify_matching_modes(mode)
            if len(mode_list) == 1:
                mode_list = mode_list * len(boring_sequences)
            if len(mode_list) != len(boring_sequences):
                raise ValueError("Mode length must match the number of matching intervals")
            boring_sequences["MODE"] = mode_list
            r2_list = []
            for _, (depth_from, depth_to, _mode) in boring_sequences[["DEPTH_FROM", "DEPTH_TO", "MODE"]].iterrows():
                log_mnemonic, core_mnemonic, core_attr, sign = self._parse_matching_mode(_mode)
                well_log = self.logs[log_mnemonic].dropna()
                core_log_segment = sign * getattr(self, core_attr)[core_mnemonic].dropna()[depth_from:depth_to]
                r2_list.append(self._calc_matching_r2(well_log, core_log_segment))
            boring_sequences["R2"] = r2_list
        boring_sequences = boring_sequences[["DEPTH_FROM", "DEPTH_TO", "MODE", "R2"]]
        not_none_mask = boring_sequences["MODE"].map(lambda x: x is not None)
        boring_sequences = boring_sequences[not_none_mask]

        depth_from_list = boring_sequences["DEPTH_FROM"]
        depth_to_list = boring_sequences["DEPTH_TO"]
        mode_list = boring_sequences["MODE"]
        r2_list = boring_sequences["R2"]

        n_cols = len(boring_sequences)
        subplot_titles = ["{}<br>R^2 = {:.3f}".format(mode, r2) for mode, r2 in zip(mode_list, r2_list)]
        fig = make_subplots(rows=1, cols=n_cols, subplot_titles=subplot_titles)

        for i, (depth_from, depth_to, _mode) in enumerate(zip(depth_from_list, depth_to_list, mode_list), 1):
            log_mnemonic, core_mnemonic, core_attr, sign = self._parse_matching_mode(_mode)
            well_log_segment = self.logs[log_mnemonic].dropna()[depth_from - 3 : depth_to + 3]
            core_log_segment = sign * getattr(self, core_attr)[core_mnemonic].dropna()[depth_from:depth_to]

            if scale and min(len(well_log_segment), len(core_log_segment)) > 1:
                log_interpolator = interp1d(well_log_segment.index, well_log_segment, kind="linear",
                                            fill_value="extrapolate")
                X = np.array(core_log_segment).reshape(-1, 1)
                y = log_interpolator(core_log_segment.index)
                reg = LinearRegression().fit(X, y)
                core_log_segment = pd.Series(reg.predict(X), index=core_log_segment.index)

            well_log_trace = go.Scatter(x=well_log_segment, y=well_log_segment.index, name="Well " + log_mnemonic,
                                        line=dict(color="rgb(255, 127, 14)"), showlegend=False)
            drawing_mode = "markers" if core_attr == "core_properties" else None
            core_log_trace = go.Scatter(x=core_log_segment, y=core_log_segment.index, name="Core " + core_mnemonic,
                                        line=dict(color="rgb(31, 119, 180)"), mode=drawing_mode, showlegend=False)
            fig.append_trace(well_log_trace, 1, i)
            fig.append_trace(core_log_trace, 1, i)

        layout = fig.layout
        fig_layout = go.Layout(title="{} {}".format(self.field.capitalize(), self.name),
                               legend=dict(orientation="h"), width=n_cols*subplot_width + margin,
                               height=subplot_height)
        layout.update(fig_layout)

        for key in layout:
            if key.startswith("xaxis"):
                layout[key]["fixedrange"] = True

        for ann in layout["annotations"]:
            ann["font"]["size"] = 14

        for ix in range(n_cols):
            axis_ix = str(ix + 1) if ix > 0 else ""
            axis_name = "yaxis" + axis_ix
            layout[axis_name]["autorange"] = "reversed"

        plot_fn = iplot if interactive else plot
        plot_fn(fig)
        return self

    def add_depth_log(self):
        """Copy the index of `self.logs` to its column `DEPTH`.

        Returns
        -------
        self : type(self)
            Self with created depth log.
        """
        self.logs["DEPTH"] = self.logs.index
        return self

    def drop_logs(self, mnemonics):
        """Drop well logs whose mnemonics are in `mnemonics`.

        Parameters
        ----------
        mnemonics : str or list of str
            Mnemonics of well logs to be dropped.

        Returns
        -------
        self : type(self)
            Self with filtered logs.
        """
        res = self.copy()
        res._logs.drop(to_list(mnemonics), axis=1, inplace=True)
        return res

    def keep_logs(self, mnemonics):
        """Drop well logs whose mnemonics are not in `mnemonics`.

        Parameters
        ----------
        mnemonics : str or list of str
            Mnemonics of well logs to be kept.

        Returns
        -------
        self : type(self)
            Self with filtered logs.
        """
        missing_mnemonics = np.setdiff1d(mnemonics, self.logs.columns)
        if len(missing_mnemonics) > 0:
            err_msg = "The following logs were not recorded for the well: {}".format(", ".join(missing_mnemonics))
            raise SkipWellException(err_msg)
        res = self.copy()
        res._logs = res.logs[to_list(mnemonics)]
        return res

    def rename_logs(self, rename_dict):
        """Rename well logs with corresponding mnemonics in `rename_dict`.

        Parameters
        ----------
        rename_dict : dict
            Dictionary containing `(old mnemonic : new mnemonic)` pairs.

        Returns
        -------
        self : type(self)
            Self with renamed logs. Changes `logs` inplace.
        """
        self.logs.rename(columns=rename_dict, inplace=True)
        return self

    def _filter_layers(self, layers, connected, invert_mask):
        """Keep or drop layers whose names match any pattern from `layers`
        depending on an `invert_mask` flag.

        Parameters
        ----------
        layers : str or list of str
            Regular expressions, specifying layer names to keep or drop.
        connected : bool
            Specifies whether to join segments with kept layers, that go one
            after another.
        invert_mask : bool
            If `False`, drop layers, whose names don't match any pattern from
            `layers`. If `True`, drop layers, whose names match any of them.

        Returns
        -------
        well : list of WellSegment
            Segments, representing kept layers.
        """
        if not self._has_file("layers"):
            raise SkipWellException("Layers are not defined for a well {}".format(self.name))
        reg_list = [re.compile(layer, re.IGNORECASE) for layer in to_list(layers)]
        mask = np.array([any(regex.fullmatch(layer) for regex in reg_list) for layer in self.layers["LAYER"]])
        if invert_mask:
            mask = ~mask
        # TODO: unify with _create_segments_by_fdtd
        depth_df = self.layers.reset_index()[mask]
        if connected:
            depth_df = self._core_chunks(depth_df)
        segments = [self[top:bottom] for _, (top, bottom) in depth_df[['DEPTH_FROM', 'DEPTH_TO']].iterrows()]
        return segments

    def drop_layers(self, layers, connected=True):
        """Drop layers, whose names match any pattern from `layers`.

        Parameters
        ----------
        layers : str or list of str
            Regular expressions, specifying layer names to drop.
        connected : bool, optional
            Specifies whether to join segments with kept layers, that go one
            after another. Defaults to `True`.

        Returns
        -------
        res : list of WellSegment or type(self)
            If called for a `WellSegment`, returns a list of segments,
            representing kept layers. Otherwise, return `self` with dropped
            layers.
        """
        return self._filter_layers(layers, connected, invert_mask=True)

    def keep_layers(self, layers, connected=True):
        """Drop layers, whose names don't match any pattern from `layers`.

        Parameters
        ----------
        layers : str or list of str
            Regular expressions, specifying layer names to keep.
        connected : bool, optional
            Specifies whether to join segments with kept layers, that go one
            after another. Defaults to `True`.

        Returns
        -------
        res : list of WellSegment or type(self)
            If called for a `WellSegment`, returns a list of segments,
            representing kept layers. Otherwise, return `self` with kept
            layers.
        """
        return self._filter_layers(layers, connected, invert_mask=False)

    def keep_matched_sequences(self, mode=None, threshold=0.6):
        """Keep boring sequences, matched using given `mode` with `R^2`
        greater than `threshold`.

        Parameters
        ----------
        mode : str or list of str
            Chosen matching mode to keep a sequence. It has the same structure
            as `mode` in `match_core_logs`.
        threshold : float
            Minimum value of `R^2` to keep a sequence.

        Returns
        -------
        res : list of WellSegment or type(self)
            If called for a `WellSegment`, returns a list of segments,
            representing kept boring sequences. Otherwise, return `self` with
            kept matched segments.
        """
        mask = self.boring_sequences["R2"] > threshold
        if mode is not None:
            mode_list = self._unify_matching_modes(mode)
            mask &= self.boring_sequences["MODE"].isin(mode_list)
        sequences = self.boring_sequences[mask].reset_index()[["DEPTH_FROM", "DEPTH_TO"]]
        res_segments = []
        for _, (depth_from, depth_to) in sequences.iterrows():
            res_segments.append(self[depth_from:depth_to])
        return res_segments

    def create_segments(self, src, connected=True):
        """Split `self` into segments with depth ranges, specified in
        attributes in `src`.

        Parameters
        ----------
        src : str or iterable
            Names of attributes to get depths ranges for splitting. If `src`
            consists of attributes in fdtd format then each row will represent
            a new segment. Otherwise, an exception will be raised.
        connected : bool, optional
            Join segments that follow one another. Defaults to `True`.

        Returns
        -------
        res : list of WellSegment or type(self)
            If called for a `WellSegment`, returns a list of split segments.
            Otherwise, return `self` with split segments.
        """
        if not isinstance(src, list):
            src = [src]
        if all([item in self.attrs_fdtd_index for item in src]):
            res = self._create_segments_by_fdtd(src, connected)
        else:
            # TODO: create_segments from depth_index
            raise ValueError(
                'All `src` must be in fdtd format:',
                [item for item in src if item not in self.attrs_fdtd_index]
            )
        return res

    def _create_segments_by_fdtd(self, src, connected):
        """Get segments from depth ranges, specified in fdtd attributes."""
        tables = [getattr(self, item).reset_index() for item in src]
        df = tables[0] if len(tables) == 1 else reduce(fdtd_join, tables)
        if connected:
            df = self._core_chunks(df)
        segments = [self[top:bottom] for _, (top, bottom) in df[['DEPTH_FROM', 'DEPTH_TO']].iterrows()]
        return segments

    @staticmethod
    def _core_chunks(df):
        if len(df) > 0:
            chunks = [(item.DEPTH_FROM.min(), item.DEPTH_TO.max()) for item in select_contigious_intervals(df)]
            chunks = pd.DataFrame(chunks, columns=["DEPTH_FROM", "DEPTH_TO"])
            return chunks
        return pd.DataFrame(columns=["DEPTH_FROM", "DEPTH_TO"])

    def random_crop(self, length, n_crops=1):
        """Create random crops from the segment. All cropped segments have the
        same length, their positions are sampled uniformly from the segment.

        Parameters
        ----------
        length : positive float
            Length of each crop in centimeters.
        n_crops : positive int, optional
            The number of crops from the segment. Defaults to 1.

        Returns
        -------
        segments : list of WellSegment
            Cropped segments.
        """
        bounds = self.depth_from, max(self.depth_from, self.depth_to - length)
        crops_starts = np.floor(np.sort(np.random.uniform(*bounds, size=n_crops))).astype(int).tolist()
        crops = [self[start:start+length] for start in crops_starts]
        return crops

    def crop(self, length, step, drop_last=False, fill_value=0):
        """Create crops from the segment. All cropped segments have the same
        length and are cropped with some fixed step.

        Parameters
        ----------
        length : positive float
            Length of each crop in centimeters.
        step : positive float
            Step of cropping in centimeters.
        drop_last : bool, optional
            If `True`, only crops that lie within the segment will be kept.
            If `False`, the first crop which comes out of segment bounds will
            also be kept to cover the whole segment with crops. Its `logs`
            will be padded by `fill_value` at the end to have given `length`.
            Defaults to `False`.
        fill_value : float, optional
            Value to fill padded part of `logs`. Defaults to 0.

        Returns
        -------
        segments : list of WellSegment
            Cropped segments.
        """
        # TODO: parse length and step, must be int
        n_crops, mod = divmod(self.length - length, step)
        n_crops += 1  # The number of crops strictly within the segment
        if not drop_last and mod and self._has_file("logs"):  # Pad logs by length
            # TODO: pad core images if loaded
            n_crops += 1  # Create an extra segment
            logs = self.logs  # Preload logs, since segment depths will be updated further
            self.actual_depth_to = self.depth_to
            self.depth_to += length
            index = logs.index[-1] + np.arange(self.logs_step, length, self.logs_step)
            data = np.full((len(index), len(logs.columns)), fill_value)
            pad_df = pd.DataFrame(data, index=index, columns=logs.columns)
            self._logs = pd.concat([logs, pad_df])
        crops_starts = self.depth_from + np.arange(n_crops) * step
        crops = [self[start:start+length] for start in crops_starts]
        return crops

    def create_mask(self, src, column, mapping=None, mode='logs', dst='mask',
                    default=np.nan, bad_values=None, create_index=False, limit=None):
        """Transform a column from some `WellSegment` attribute into a mask
        correponding to a well log or to a core image.

        Parameters
        ----------
        src : str
            Attribute to get the column from.
        column : str
            Name of the column to transform.
        mapping : dict or None
            Mapping for column values. If `None`, original attribute values
            will be kept in the mask. Defaults to `None`. If given, all src
            values mentioned in `bad_values` are omitted.
        mode : 'logs' or 'core'
            A mode, specifying the length of computed mask. If 'logs', mask
            lenght will match the length of well logs. If 'core', mask length
            will match the heigth of `core_dl` in pixels. Defaults to
            `'logs'`.
        dst : str, optional
            `WellSegment` attribute to save the mask to. Defaults to `mask`.
        default : float, optional
            Default value for mask if `src` doesn't contain information for
            corresponding depth. Defaults to `numpy.nan`.
        bad_values : list of str, optional
            Values from `src` series to exlude (e.g. [None, np.nan, ' ']).
        create_index : bool
            Whether save index in centimeters to the attr with name `dst`
            postfixed with '_index'. Defaults to False.
        limit : int, optional
            If specified, the maximum number of consecutive nan values to fill
            both backward and forward with the closest value that is not nan.
            In other words, if there is a gap with more than this number
            of consecutive nans, it will only be partially filled.

        Returns
        -------
        self : type(self)
            Self with created mask.
        """
        if mode not in ['core', 'logs']:
            raise ValueError('Unknown mode: ', mode)

        src_series = getattr(self, src)[column]

        if not src_series.index.is_monotonic:
            src_series.sort_index(level=0, inplace=True)
        if bad_values is not None:
            src_series = src_series[~src_series.isin(bad_values)]

        src_index = src_series.index
        src_values = src_series.values

        if mapping is not None:
            uniques, indices = np.unique(src_series, return_inverse=True)
            src_values = np.array([mapping[x] for x in uniques])[indices]

        if src == 'logs' and mode == 'logs':
            index, mask = src_index, src_values
        elif src in self.attrs_fdtd_index:
            index, mask = self._create_mask_fdtd(src_index, src_values, mode, default, dst, create_index)
        elif src in self.attrs_depth_index:
            index, mask = self._create_mask_depth(src_index, src_values, mode, default, dst, create_index)
        else:
<<<<<<< HEAD
            ValueError('Unknown src type: ', src)

        if create_index is not None:
            setattr(self, dst + '_index', index)

        if limit is not None:
            limit *= self.logs_step if mode == 'logs' else self.pixels_per_cm
            mask = pd.Series(mask).fillna(method='ffill', limit=limit).fillna(method='bfill', limit=limit).values
=======
            ValueError("Unknown src: ", src)
        return self

    def _create_empty_mask(self, mode, default):
        """Create a mask, filled with `default` value."""
        if mode == "core":
            mask = np.full(len(self.core_dl), default)
        elif mode == "logs":
            mask = np.full(len(self.logs), default)
        else:
            raise ValueError("Unknown mode: ", mode)
        return mask

    def _create_mask_fdtd(self, src, column, mapping, mode, default, dst):
        """Create mask from fdtd data."""
        mask = self._create_empty_mask(mode, default)
>>>>>>> 36ac557c

        setattr(self, dst, mask)

<<<<<<< HEAD
        return self

    def _create_mask_template(self, mode, default, dst, create_index):
        """Create index in centimeters and mask filled with default values"""
        if mode == 'core':
            index = np.linspace(self.depth_from, self.depth_to, len(self.core_dl))
            length = len(self.core_dl)
        elif mode == 'logs':
            index = self.logs.index
            length = len(self.logs)
=======
    def _create_mask_depth_index(self, src, column, mapping, mode, default, dst):
        """Create mask from depth-indexed data."""
        # TODO: fix interpolation
        mask = self._create_empty_mask(mode, default)
>>>>>>> 36ac557c

        mask = np.full(length, default)
        if create_index:
            setattr(self, dst + '_index', index)

        return index, mask

    def _create_mask_fdtd(self, src_index, src_values, mode, default, dst, create_index):
        """Create mask by fdtd indexed src."""
        index, mask = self._create_mask_template(mode, default, dst, create_index)
        depth_from = src_index.get_level_values('DEPTH_FROM').values
        depth_to = src_index.get_level_values('DEPTH_TO').values
        insert_from = np.searchsorted(index, depth_from, side='left')
        insert_to = np.searchsorted(index, depth_to, side='right')
        mask = insert_intervals(mask, insert_from, insert_to, src_values)

        return index, mask

    def _create_mask_depth(self, src_index, src_values, mode, default, dst, create_index):
        """Create mask by depth indexed src."""
        index, mask = self._create_mask_template(mode, default, dst, create_index)
        insert_depth = np.searchsorted(index, src_index, side='left')
        duplicates = np.concatenate([insert_depth[1:] - insert_depth[:-1] == 0, [False]])
        insert_depth = insert_depth[~duplicates]
        src_values = src_values[~duplicates]
        mask[insert_depth] = src_values

        return index, mask

    @process_columns
    def apply(self, df, fn, *args, axis=None, **kwargs):
        """Apply a function to each row of a segment attribute.

        Parameters
        ----------
        fn : callable
            A function to be applied. See Notes section for caveats.
        axis : {0, 1, None}, optional
            An axis, along which the function is applied:
            * 0: apply the function to each column
            * 1: apply the function to each row
            * `None`: apply the function to the whole `DataFrame`
            Defaults to `None`.
        args : misc
            Any additional positional arguments to pass to `fn` after data
            from `attr`.
        kwargs : misc
            Any additional keyword arguments to pass as keyword arguments to
            `fn`.

        Notes
        -----
        Currently, callables from `numpy` without pure Python implementation
        can't be passed as `fn` if they get more than one non-keyword
        argument and `axis` is specified.

        E.g. `apply(np.divide, 1000, axis=1, src='DEPTH')` will fail.
        Use `apply(lambda x: x / 1000, axis=1, src='DEPTH')` instead.

        Returns
        -------
        self : type(self)
            Self with applied function.
        """
        _ = self
        if axis is None:
            res = fn(df, *args, **kwargs)
        else:
            res = df.apply(fn, axis=axis, raw=True, result_type="expand", args=args, **kwargs)
        if isinstance(res, pd.Series):
            res = res.to_frame()
        return res

    def _filter_depth_attrs(self, attrs=None):
        """Return intersection of `attrs` and `self.attrs_depth_index`."""
        attrs = self.attrs_depth_index if attrs is None else attrs
        return np.intersect1d(attrs, self.attrs_depth_index)

    def reindex(self, step, interpolate=False, attrs=None):
        """Conform depth-indexed `attrs` of the segment to a new index,
        starting from `self.depth_from` to `self.depth_to` with a step `step`.
        If `interpolate` is `False`, `nan` values will be placed in locations
        having no value in the original index. Otherwise the data will be
        linearly interpolated.

        Parameters
        ----------
        step : positive int
            Distance between any two adjacent values in the new index in
            centimeters.
        interpolate : bool, optional
            Specifies whether to interpolate attributes after reindexation.
            Defaults to `False`.
        attrs : str or list of str
            Depth-indexed attributes of the segment to be reindexed.

        Returns
        -------
        self : type(self)
            Self with reindexed `attrs`.
        """
        # TODO: parse step, must be int
        new_index = np.arange(self.depth_from, self.depth_to, step)
        for attr in self._filter_depth_attrs(attrs):
            attr_val = getattr(self, attr)
            if interpolate:
                tmp_index = attr_val.index.union(new_index)
                tmp_index.name = attr_val.index.name
                res = attr_val.reindex(index=tmp_index)
                res = res.interpolate(method="index", limit_direction="both").loc[new_index]
            else:
                res = attr_val.reindex(index=new_index)
            setattr(self, "_" + attr, res)
            if attr == "logs":
                self.logs_step = step
        return self

    def interpolate(self, *args, attrs=None, **kwargs):
        """Interpolate `nan` values in `attrs`.

        Parameters
        ----------
        attrs : str or list of str
            Depth-indexed attributes of the segment to be interpolated.
        args : misc
            Any additional positional arguments to `pandas.interpolate`.
        kwargs : misc
            Any additional named arguments to `pandas.interpolate`.

        Returns
        -------
        self : type(self)
            Self with interpolated values in `attrs`.
        """
        for attr in self._filter_depth_attrs(attrs):
            res = getattr(self, attr).interpolate(method="index", *args, **kwargs)
            setattr(self, "_" + attr, res)
        return self

    def gaussian_blur(self, win_size, std=None, attrs=None):
        """Blur columns of `attrs` with a Gaussian filter.

        Parameters
        ----------
        win_size : int
            Size of the kernel.
        std : float, optional
            The standard deviation of the normal distribution. Equals
            `win_size / 6' by default.
        attrs : str or list of str
            Depth-indexed attributes of the segment to be blurred.

        Returns
        -------
        self : type(self)
            Self with blurred logs in `attrs`.
        """
        if std is None:
            std = win_size / 6  # three-sigma rule
        for attr in self._filter_depth_attrs(attrs):
            val = getattr(self, attr)
            nan_mask = val.isna()
            val = val.rolling(window=win_size, min_periods=1, win_type="gaussian", center=True).mean(std=std)
            val[nan_mask] = np.nan
            setattr(self, "_" + attr, val)
        return self

    def drop_nans(self, logs=None):
        """Split a well into contiguous segments, that do not contain `nan`
        values in logs, specified in `logs`.

        Parameters
        ----------
        mnemonics : None or int or str or list of str
            - If `None`, create segments without `nan` values for all logs.
            - If `int`, create segments so that each row of logs has at least
              `mnemonics` not-nan values.
            - If `str`, create segment without `nan` values in `mnemonics`
              column of logs.
            - If `list`, create segments without `nan` values in columns from
              `mnemonics` of logs.
            Defaults to `None`.

        Returns
        -------
        res : list of WellSegment or type(self)
            If called for a `WellSegment`, returns a list of segments without
            `nan` values. Otherwise, return `self` with dropped `nan` values.
        """
        mnemonics = self.logs.columns if mnemonics is None else mnemonics
        if isinstance(mnemonics, int):
            not_nan_mask = (~np.isnan(self.logs)).sum(axis=1) >= mnemonics
        else:
            not_nan_mask = np.all(~np.isnan(self.logs[to_list(mnemonics)]), axis=1)

        if not not_nan_mask.any():
            return []

        borders = not_nan_mask[not_nan_mask ^ not_nan_mask.shift(1)].index.tolist()
        # If last mask element is True (segment ends with not nan value in logs)
        # then the xor trick above misses the last slicing border and therefore
        # None should be added so the last slice could be done as `self[a:None]`
        if not_nan_mask.iloc[-1]:
            borders.append(None)
        borders = zip(borders[0::2], borders[1::2])
        return [self[a:b] for a, b in borders]

    @process_columns
    def norm_mean_std(self, df, mean=None, std=None, eps=1e-10):
        """Standardize well logs by subtracting the mean and scaling to unit
        variance.

        Parameters
        ----------
        mean : None or ndarray, optional
            Mean to be subtracted. If `None`, it is calculated independently
            for each log in the segment.
        std : None or ndarray, optional
            Standard deviation to be divided by. If `None`, it is calculated
            independently for each log in the segment.
        eps: float, optional
            A small float to be added to the denominator to avoid division by
            zero.

        Returns
        -------
        self : type(self)
            Self with standardized logs.
        """
        _ = self
        if mean is None:
            mean = df.mean()
        if std is None:
            std = df.std()
        return (df - mean) / (std + eps)

    @process_columns
    def norm_min_max(self, df, min=None, max=None, q_min=None, q_max=None, clip=True):  # pylint: disable=redefined-builtin
        """Linearly scale well logs to a [0, 1] range.

        Parameters
        ----------
        min : None or ndarray, optional
            Minimum values of the logs. If `None`, it is calculated
            independently for each log in the segment.
        max : None or ndarray or tuple or list of ndarrays
            Maximum values of the logs. If `None`, it is calculated
            independently for each log in the segment.
        q_min : float
            A quantile of logs to use as `min` if `min` is not given.
        q_max : float
            A quantile of logs to use as `max` if `max` is not given.
        clip : bool
            Specify, whether to clip scaled logs to a [0, 1] range.

        Returns
        -------
        self : type(self)
            Self with normalized logs.
        """
        _ = self

        if min is None and q_min is None:
            min = df.min()
        elif q_min is not None:
            min = df.quantile(q_min)

        if max is None and q_max is None:
            max = df.max()
        elif q_max is not None:
            max = df.quantile(q_max)

        df = (df - min) / (max - min)
        if clip:
            df.clip(0, 1, inplace=True)
        return df

    def equalize_histogram(self, src=None, dst=None, channels='last'):
        """Normalize core images by histogram equalization.

        Parameters
        ----------
        src : None, str or iterable
            Attributes to normalize. If `None`, `src` will be
            `('core_dl', 'core_uv')`. Defaults to `None`.
        dst : None, str or iterable
            Attributes to save normalized images to. If `None`, images will be
            saved into `src`. Defaults to `None`.
        channels : 'last' or 'first'
            Channels axis in images. Defaults to 'last'.

        Returns
        -------
        self : type(self)
            Self with normalized images.
        """
        src = to_list(src)
        for item in src:
            _ = getattr(self, item)
        src = ['_' + item if item in ['core_dl', 'core_uv'] else item for item in src]
        if dst is None:
            dst = src
        else:
            dst = to_list(dst)
        for _src, _dst in zip(src, dst):
            img = getattr(self, _src)
            if img.ndim == 3:
                img = cv2.cvtColor(img.astype('uint8'), cv2.COLOR_RGB2YCrCb)
                _slice = [slice(None)] * 3
                axis = -1 if channels == 'last' else 0
                _slice[axis] = 0
                img[_slice] = cv2.equalizeHist(img[_slice])
                img = cv2.cvtColor(img, cv2.COLOR_YCrCb2RGB)
            else:
                img = cv2.equalizeHist(img)
            setattr(self, _dst, img)
        return self

    def shift_logs(self, max_period, mnemonics=None):
        """Shift every `logs` column from `mnemonics` by a random step sampled
        from discrete uniform distribution in [-`max_period`, `max_period`].
        All new resulting empty positions are filled with first/last
        column value depending on shift direction.

        Parameters
        ----------
        max_period : positive int
            Maximum possible shift in centimeters.
        mnemonics : None or str or list of str
            - If `None`, shift all logs columns.
            - If `str`, shift single column from logs with `mnemonics` name.
            - If `list`, shift all logs columnns with names in `mnemonics`.
            Defaults to `None`.

        Returns
        -------
        self : type(self)
            Self with shifted logs columns.
        """
        # TODO: parse max_period, must be int
        mnemonics = self.logs.columns if mnemonics is None else to_list(mnemonics)
        max_period = int(max_period / self.logs_step)
        periods = np.random.randint(-max_period, max_period + 1, len(mnemonics))
        for mnemonic, period in zip(mnemonics, periods):
            fill_index = 0 if period > 0 else -1
            fill_value = self.logs[mnemonic].iloc[fill_index]
            self.logs[mnemonic] = self.logs[mnemonic].shift(periods=period, fill_value=fill_value)
        return self<|MERGE_RESOLUTION|>--- conflicted
+++ resolved
@@ -1716,7 +1716,6 @@
         elif src in self.attrs_depth_index:
             index, mask = self._create_mask_depth(src_index, src_values, mode, default, dst, create_index)
         else:
-<<<<<<< HEAD
             ValueError('Unknown src type: ', src)
 
         if create_index is not None:
@@ -1725,28 +1724,9 @@
         if limit is not None:
             limit *= self.logs_step if mode == 'logs' else self.pixels_per_cm
             mask = pd.Series(mask).fillna(method='ffill', limit=limit).fillna(method='bfill', limit=limit).values
-=======
-            ValueError("Unknown src: ", src)
-        return self
-
-    def _create_empty_mask(self, mode, default):
-        """Create a mask, filled with `default` value."""
-        if mode == "core":
-            mask = np.full(len(self.core_dl), default)
-        elif mode == "logs":
-            mask = np.full(len(self.logs), default)
-        else:
-            raise ValueError("Unknown mode: ", mode)
-        return mask
-
-    def _create_mask_fdtd(self, src, column, mapping, mode, default, dst):
-        """Create mask from fdtd data."""
-        mask = self._create_empty_mask(mode, default)
->>>>>>> 36ac557c
 
         setattr(self, dst, mask)
 
-<<<<<<< HEAD
         return self
 
     def _create_mask_template(self, mode, default, dst, create_index):
@@ -1757,12 +1737,6 @@
         elif mode == 'logs':
             index = self.logs.index
             length = len(self.logs)
-=======
-    def _create_mask_depth_index(self, src, column, mapping, mode, default, dst):
-        """Create mask from depth-indexed data."""
-        # TODO: fix interpolation
-        mask = self._create_empty_mask(mode, default)
->>>>>>> 36ac557c
 
         mask = np.full(length, default)
         if create_index:
