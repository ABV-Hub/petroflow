--- conflicted
+++ resolved
@@ -131,13 +131,13 @@
         pass
 
     @abstractmethod
-<<<<<<< HEAD
     def has_attr(self):
         pass
 
     @abstractmethod
     def sample_segments(self):
-=======
+        pass
+
+    @abstractmethod
     def aggregate(self):
->>>>>>> 84755ae5
         pass