"""Implements WellLogsBatch class."""

from copy import deepcopy
from math import ceil

import numpy as np
import matplotlib.pyplot as plt

from . import well_logs_batch_tools as bt
from .utils import for_each_component
from ..batchflow import Batch, FilesIndex, DatasetIndex, SkipBatchException
from ..batchflow import action, inbatch_parallel, any_action_failed


class WellLogsBatch(Batch):
    """A batch class for well logs storing and processing.

    Parameters
    ----------
    index : DatasetIndex
        Unique identifiers of well logs in the batch.
    preloaded : tuple, optional
        Data to put in the batch if given. Defaults to ``None``.

    Attributes
    ----------
    index : DatasetIndex
        Unique identifiers of well logs in the batch.
    dept : 1-D ndarray
        An array of 1-D ndarrays, containing information about depth for each
        sample.
    logs : 1-D ndarray
        An array of 2-D ndarrays with well logs data in channels first format.
    meta : 1-D ndarray
        An array of dicts with additional metadata about logs, such as
        mnemonics for each channel.

    Note
    ----
    Some batch methods take ``index`` as their first argument after ``self``.
    You should not specify it in your code since it will be implicitly passed
    by ``inbatch_parallel`` decorator.
    """

    components = "dept", "logs", "meta"

    def __init__(self, index, preloaded=None):
        super().__init__(index, preloaded)
        self.dept = self.array_of_nones
        self.logs = self.array_of_nones
        self.meta = self.array_of_dicts

    @property
    def array_of_nones(self):
        """1-D ndarray: ``NumPy`` array with ``None`` values."""
        return np.array([None] * len(self.index))

    @property
    def array_of_dicts(self):
        """1-D ndarray: ``NumPy`` array with empty ``dict`` values."""
        return np.array([{} for _ in range(len(self.index))])

    def _reraise_exceptions(self, results):
        if any_action_failed(results):
            all_errors = self.get_errors(results)
            raise RuntimeError("Cannot assemble the batch", all_errors)

    @staticmethod
    def _to_array(arr):
        return np.array(list(arr) + [None])[:-1]

    @staticmethod
    def _preprocess_components(components):
        return list(np.unique(np.asarray(components).ravel()))

    # Input/output methods

    @action
    def load(self, src=None, fmt=None, components=None, *args, **kwargs):
        """Load given batch components from source.

        This method supports loading of well logs in npz format.

        Parameters
        ----------
        src : misc, optional
            Source to load components from. Must be a collection, that can be
            indexed by indices of a batch. If ``None`` and ``self.index`` has
            ``FilesIndex`` type, paths from ``self.index`` are used.
        fmt : str, optional
            Source files extension. Can be one of:
            npz:
                Arrays from the source file are loaded in the components with
                the corresponding names. Arrays, that are not listed in the
                ``components`` argument, are stored in ``meta`` component
                under the same keys.
        components : str or array-like, optional
            Components to load. If ``None``, all batch components are loaded.

        Returns
        -------
        batch : WellLogsBatch
            Batch with loaded components. Changes batch data inplace.
        """
        if components is None:
            components = self.components
        components = np.asarray(components).ravel()
        if fmt == "npz":
            return self._load_npz(src=src, fmt=fmt, components=components, *args, **kwargs)
        return super().load(src, fmt, components, *args, **kwargs)

    @inbatch_parallel(init="indices", target="threads")
    def _load_npz(self, index, src=None, fmt=None, components=None, *args, **kwargs):
        _ = fmt
        if src is not None:
            path = src[index]
        elif isinstance(self.index, FilesIndex):
            path = self.index.get_fullpath(index)
        else:
            raise ValueError("Source path is not specified")

        i = self.get_pos(None, "logs", index)
        well_data = np.load(path)

        missing_components = set(components) - set(well_data.keys())
        if missing_components:
            err_msg = "File {} does not contain components {}".format(path, ", ".join(missing_components))
            raise ValueError(err_msg)
        for comp in components:
            getattr(self, comp)[i] = well_data[comp]

        extra_components = set(well_data.keys()) - set(components)
        for comp in extra_components:
            self.meta[i][comp] = well_data[comp]

    def _show_logs(self, index=None, start=None, end=None, plot_mask=False, subplot_size=(15, 2)):
        i = 0 if index is None else self.get_pos(None, "signal", index)
        dept, logs, mnemonics = self.dept[i], self.logs[i], self.meta[i]["mnemonics"]
        if plot_mask:
            mask = self.mask[i]
            logs = np.concatenate([logs, mask[np.newaxis, ...]], axis=0)
            mnemonics = np.append(mnemonics, "Collector mask")
        num_channels = logs.shape[0]

        start = dept[0] if start is None else start
        start_ix = (np.abs(dept - start)).argmin()
        end = dept[-1] if end is None else end
        end_ix = (np.abs(dept - end)).argmin()

        figsize = (subplot_size[0], subplot_size[1] * num_channels)
        _, axes = plt.subplots(num_channels, 1, squeeze=False, figsize=figsize)
        for channel, (ax,) in enumerate(axes):
            ax.plot(dept[start_ix:end_ix], logs[channel, start_ix:end_ix])
            ax.set_xlim(start, end)
            ax.set_title(mnemonics[channel])
            ax.set_xlabel("Depth (m)")
            ax.grid(True, which="major")

        plt.tight_layout()
        plt.show()

    # Channels processing methods

    @staticmethod
    def _get_mnemonics_key(component):
        return component + "_mnemonics"

    def _generate_mask(self, index, mnemonics=None, indices=None, invert_mask=False, *, components):
        i = self.get_pos(None, components, index)
        component = getattr(self, components)[i]
        n_channels = component.shape[0]
        component_mnemonics = self.meta[i].get(self._get_mnemonics_key(components))
        mask = np.zeros(n_channels, dtype=np.bool)
        if indices is not None:
            mask |= np.in1d(np.arange(n_channels), indices)
        if mnemonics is not None:
            if component_mnemonics is None:
                raise ValueError("Mnemonics for {} component are not defined in meta".format(components))
            mask |= np.in1d(component_mnemonics, mnemonics)
        if invert_mask:
            mask = ~mask
        return mask

    @inbatch_parallel(init="indices", target="threads")
    def _filter_channels(self, index, mnemonics=None, indices=None, invert_mask=False, *, components):
        mask = self._generate_mask(index, mnemonics, indices, invert_mask, components=components)
        if np.sum(mask) == 0:
            raise ValueError("All channels cannot be dropped")
        i = self.get_pos(None, components, index)
        getattr(self, components)[i] = getattr(self, components)[i][mask]
        mnemonics_key = self._get_mnemonics_key(components)
        if mnemonics_key in self.meta[i]:
            self.meta[i][mnemonics_key] = np.asarray(self.meta[i][mnemonics_key])[mask]

    @action
    @for_each_component
    def drop_channels(self, mnemonics=None, indices=None, *, components="logs"):
        """Drop channels from ``components`` whose names are in ``mnemonics``
        or whose indices are in ``indices``.

        Parameters
        ----------
        mnemonics : str or list or tuple, optional
            Mnemonics of channels to be dropped from a batch.
        indices : int or list or tuple, optional
            Indices of channels to be dropped from a batch.
        components : str or array-like, optional
            Components to be processed. Defaults to ``logs``.

        Returns
        -------
        batch : WellLogsBatch
            Batch with dropped channels. Changes its ``components`` and
            ``meta`` inplace.

        Raises
        ------
        ValueError
            If mnemonics for any of the ``components`` are not defined in
            ``self.meta``.
        ValueError
            If both ``mnemonics`` and ``indices`` are empty.
        ValueError
            If all channels should be dropped.
        """
        if mnemonics is None and indices is None:
            raise ValueError("Both mnemonics and indices cannot be empty")
        return self._filter_channels(mnemonics, indices, invert_mask=True, components=components)

    @action
    @for_each_component
    def keep_channels(self, mnemonics=None, indices=None, *, components="logs"):
        """Drop channels from ``components`` whose names are not in
        ``mnemonics`` and whose indices are not in ``indices``.

        Parameters
        ----------
        mnemonics : str or list or tuple, optional
            Mnemonics of channels to be kept in a batch.
        indices : int or list or tuple, optional
            Indices of channels to be kept in a batch.
        components : str or array-like, optional
            Components to be processed. Defaults to ``logs``.

        Returns
        -------
        batch : WellLogsBatch
            Batch with dropped channels. Changes its ``components`` and
            ``meta`` inplace.

        Raises
        ------
        ValueError
            If mnemonics for any of the ``components`` are not defined in
            ``self.meta``.
        ValueError
            If both ``mnemonics`` and ``indices`` are empty.
        ValueError
            If all channels should be dropped.
        """
        if mnemonics is None and indices is None:
            raise ValueError("Both mnemonics and indices cannot be empty")
        return self._filter_channels(mnemonics, indices, invert_mask=False, components=components)

    @action
    @for_each_component
    @inbatch_parallel(init="indices", target="threads")
    def rename_channels(self, index, rename_dict, *, components="logs"):
        """Rename channels of ``components`` with corresponding values from
        ``rename_dict``.

        Parameters
        ----------
        rename_dict : dict
            Dictionary containing ``(old mnemonic : new mnemonic)`` pairs.
            Mnemonics, that are not specified in ``rename_dict`` keys, remain
            unchanged.
        components : str or array-like, optional
            Components to be processed. Defaults to ``logs``.

        Returns
        -------
        batch : WellLogsBatch
            Batch with renamed channels. Changes ``self.meta`` inplace.
        """
        i = self.get_pos(None, components, index)
        mnemonics_key = self._get_mnemonics_key(components)
        old_mnemonics = self.meta[i].get(mnemonics_key)
        if old_mnemonics is not None:
            new_mnemonics = np.array([rename_dict.get(name, name) for name in old_mnemonics], dtype=object)
            self.meta[i][mnemonics_key] = new_mnemonics

    @action
    @for_each_component
    @inbatch_parallel(init="indices", target="threads")
    def reorder_channels(self, index, new_order, *, components="logs"):
        """Change the order of channels of specified ``components`` according
        to the ``new_order``.

        Parameters
        ----------
        new_order : array_like
            A list of mnemonics, specifying the order of channels in the
            transformed ``components``.
        components : str or array-like, optional
            Components to be processed. Defaults to ``logs``.

        Returns
        -------
        batch : WellLogsBatch
            Batch with reordered channels. Changes its ``components`` and
            ``meta`` inplace.

        Raises
        ------
        ValueError
            If mnemonics for any of the ``components`` are not defined in
            ``self.meta``.
        ValueError
            If unknown mnemonics are specified.
        ValueError
            If all channels should be dropped.
        """
        i = self.get_pos(None, components, index)
        mnemonics_key = self._get_mnemonics_key(components)
        old_order = self.meta[i].get(mnemonics_key)
        if old_order is None:
            raise ValueError("Mnemonics for {} component are not defined in meta".format(components))
        diff = np.setdiff1d(new_order, old_order)
        if diff.size > 0:
            raise ValueError("Unknown mnemonics: {}".format(", ".join(diff)))
        if len(new_order) == 0:
            raise ValueError("All channels cannot be dropped")
        transform_dict = {k: v for v, k in enumerate(old_order)}
        indices = [transform_dict[k] for k in new_order]
        getattr(self, components)[i] = getattr(self, components)[i][indices]
        self.meta[i][mnemonics_key] = old_order[indices]

    @action
    @inbatch_parallel(init="indices", target="threads")
    def split_by_mnemonic(self, index, mnemonics, component_from, component_to):
        """Move channels with given ``mnemonics`` from ``component_from`` to
        ``component_to``.

        Parameters
        ----------
        mnemonics : str or list or tuple
            Mnemonics of channels to be moved.
        component_from : str
            A component to move channels from.
        component_to : str
            A component to move channels to.

        Returns
        -------
        batch : WellLogsBatch
            Batch with moved channels. Changes its ``component_from``,
            ``component_to`` and ``meta`` inplace.

        Raises
        ------
        ValueError
            If mnemonics for ``component_from`` are not defined in
            ``self.meta``.
        """
        mask = self._generate_mask(index, mnemonics, components=component_from)
        i = self.get_pos(None, component_from, index)
        mnemonics_key_to = self._get_mnemonics_key(component_to)
        mnemonics_key_from = self._get_mnemonics_key(component_from)

        getattr(self, component_to)[i] = getattr(self, component_from)[i][mask]
        self.meta[i][mnemonics_key_to] = self.meta[i][mnemonics_key_from][mask]

        getattr(self, component_from)[i] = getattr(self, component_from)[i][~mask]
        self.meta[i][mnemonics_key_from] = self.meta[i][mnemonics_key_from][~mask]

    @action
    def copy_components(self, components, dst):
        """Create copies of components.

        Parameters
        ----------
        components : str or list or tuple
            Components to be processed.
        dst : str or list or tuple
            Components to save the copies.

        Returns
        -------
        batch : WellLogsBatch
            Batch with new components channels.

        Raises
        ------
        ValueError
            If `components` and `dst` have different types/lengthes.
        """
        components = self._preprocess_components(components)
        dst = self._preprocess_components(dst)
        if len(dst) != len(components):
            raise ValueError(
                'components and dst must be converted to lists of the same length but {} and {} were given'.format(
                    len(components), len(dst)
                )
            )
        for j, component in enumerate(components):
            setattr(self, dst[j], deepcopy(getattr(self, component)))
        return self

    @action
    @inbatch_parallel(init="indices", target="threads")
    def fill_channels(self, index, components, channels, channels_mask=None, value=0, axis=0):
        """Fill `channels` by `value`.

        Parameters
        ----------
        components : str or list or tuple
            Components to be processed.
        channels : list or tuple or callable
            Channels to fill by `value`.
        channels_mask : str
            Component to save binary mask with ones for padded channels. If None, mask will not be saved.
        value : float
            Value to perform padding.
        axis : int
            Channels axis

        Returns
        -------
        batch : WellLogsBatch
            Batch with new components channels.
        """
        components = self._preprocess_components(components)
        i = self.get_pos(None, components[0], index)
        data = getattr(self, components[0])[i]
        n_channels = data.shape[axis]

        if callable(channels):
            channels = channels(n_channels)

        indices = [slice(None)] * len(data.shape)
        indices[axis] = channels

        for component in components:
            getattr(self, component)[i][indices] = value

        if channels_mask:
            getattr(self, channels_mask)[i] = np.isin(np.arange(n_channels), channels).astype('float32')

    # Logs processing methods

    @inbatch_parallel(init="indices", post="_assemble_drop_nans", target="threads")
    def _drop_nans(self, index, components_to_split, components_to_copy):
        components = self[index]
        not_nan_mask = np.all(~np.isnan(components.logs), axis=0)
        not_nan_indices = np.where(not_nan_mask)[0]
        borders = np.where((not_nan_indices[1:] - not_nan_indices[:-1]) != 1)[0] + 1
        splits = []
        for i, indices in enumerate(np.split(not_nan_indices, borders)):
            if len(indices) == 0:
                continue
            split_components = [getattr(components, comp)[..., indices] for comp in components_to_split]
            copy_components = [deepcopy(getattr(components, comp)) for comp in components_to_copy]
            splits.append([str(index) + "_" + str(i)] + split_components + copy_components)
        return splits

    def _assemble_drop_nans(self, results, components_to_split, components_to_copy, *args, **kwargs):
        _ = args, kwargs
        self._reraise_exceptions(results)
        results = sum(results, [])
        if len(results) == 0:
            raise SkipBatchException("All batch data was dropped")
        indices, *components = zip(*results)
        batch = self.__class__(DatasetIndex(indices))
        for comp_name, comp_data in zip(components_to_split + components_to_copy, components):
            setattr(batch, comp_name, self._to_array(comp_data))
        return batch

    @action
    def drop_nans(self, *, components_to_split=None, components_to_copy=None):
        """Select connected areas of well logs without ``nan`` values and
        store them in a new batch instance under modified indices.

        Parameters
        ----------
        components_to_split : str or array-like, optional
            Components, whose elements are indexed by positions of selected
            connected areas.
        components_to_copy : str or array-like, optional
            Components, whose elements are copied for each selected connected
            area.

        Returns
        -------
        batch : WellLogsBatch
            Batch with dropped ``nan`` values. Creates a new ``WellLogsBatch``
            instance.

        Raises
        ------
        SkipBatchException
            If all batch data was dropped.
        """
        def _init_components(components):
            return set() if components is None else self._preprocess_components(components)

        components_to_split = sorted(_init_components(components_to_split) | {"dept", "logs"})
        components_to_copy = sorted(_init_components(components_to_copy) | {"meta"})
        return self._drop_nans(components_to_split, components_to_copy)

    @action
    @for_each_component
    @inbatch_parallel(init="indices", target="threads")
    def fill_nans(self, index, fill_value=0, *, components):
        """Replace ``nan`` values in specified ``components`` with given
        ``fill_value``.

        Parameters
        ----------
        fill_value : int or float
            A value to replace ``nan`` with.
        components : str or array-like, optional
            Components to be processed.

        Returns
        -------
        batch : WellLogsBatch
            Batch with replaced ``nan`` values. Changes its ``components``
            inplace.
        """
        comp = getattr(self, components)[self.get_pos(None, components, index)]
        comp[np.isnan(comp)] = fill_value

    def _filter_batch(self, keep_mask):
        indices = self.indices[keep_mask]
        if len(indices) == 0:
            raise SkipBatchException("All batch data was dropped")
        batch = self.__class__(DatasetIndex(indices))
        for comp in self.components:
            setattr(batch, comp, getattr(self, comp)[keep_mask])
        return batch

    @action
    def drop_short_logs(self, min_length, axis=-1):
        """Drop short logs from a batch.

        Parameters
        ----------
        min_length : positive int
            Minimal log length.
        axis : int, optional
            Axis along which length is calculated. Defaults to the last axis.

        Returns
        -------
        batch : WellLogsBatch
            Filtered batch. Creates a new ``WellLogsBatch`` instance.

        Raises
        ------
        SkipBatchException
            If all batch data was dropped.
        """
        keep_mask = np.array([log.shape[axis] >= min_length for log in self.logs])
        return self._filter_batch(keep_mask)

    @staticmethod
    def _check_positive_int(val, val_name):
        if (val <= 0) or not isinstance(val, int):
            raise ValueError("{} must be positive integer".format(val_name))

    @staticmethod
    def _pad(comp, new_length, pad_value):
        pad_len = new_length - comp.shape[-1]
        if pad_len == 0:
            return comp
        pad_width = [(0, 0)] * (comp.ndim - 1) + [(pad_len, 0)]
        return np.pad(comp, pad_width, "constant", constant_values=pad_value)

    @staticmethod
    def _pad_dept(dept, new_length):
        pad_len = new_length - dept.shape[-1]
        if pad_len == 0:
            return dept
        pad_width = [(0, 0)] * (dept.ndim - 1) + [(pad_len, 0)]
        end_values = (dept[0] - (dept[1] - dept[0]) * pad_len, 0)
        return np.pad(dept, pad_width, "linear_ramp", end_values=end_values)

    @action
    @inbatch_parallel(init="indices", target="threads")
    def crop(self, index, length, step, pad_value=0, *, components):
        """Crop segments from ``components`` along the last axis with given
        ``length`` and ``step``.

        If the length of a component along the last axis is less than
        ``length``, it is padded to the left with ``pad_value``.

        Notice, that each element of the resulting components will have an
        additional axis with index 0, along which crops were stacked.

        Parameters
        ----------
        length : positive int
            Length of each segment along the last axis.
        step : positive int
            The number of array elements between starting indices of cropped
            segments.
        pad_value : float, optional
            Padding value. Defaults to 0.
        components : str or array-like
            Components to crop segments from.

        Returns
        -------
        batch : WellLogsBatch
            A batch of cropped components. Changes its ``components`` inplace.

        Raises
        ------
        ValueError
            If ``length`` or ``step`` are negative or non-integer.
        """
        self._check_positive_int(length, "Segment length")
        self._check_positive_int(step, "Step size")
        i = self.get_pos(None, "logs", index)

        log_length = self.logs[i].shape[-1]
        n_crops = ceil(max(log_length - length, 0) / step) + 1
        new_length = (n_crops - 1) * step + length
        pad_length = new_length - log_length
        additional_meta = {
            "n_crops": n_crops,
            "pad_length": pad_length,
            "split_step": step,
        }
        self.meta[i].update(additional_meta)

        components = self._preprocess_components(components)
        crop_positions = np.arange(n_crops) * step
        if "dept" in components:
            padded_dept = self._pad_dept(self.dept[i], new_length)
            self.dept[i] = bt.crop(padded_dept, length, crop_positions)
            components.remove("dept")
        for comp in components:
            padded_comp = self._pad(getattr(self, comp)[i], new_length, pad_value)
            getattr(self, comp)[i] = bt.crop(padded_comp, length, crop_positions)

    @action
    @inbatch_parallel(init="indices", target="threads")
    def random_crop(self, index, length, n_crops, pad_value=0, *, components):
        """Crop ``n_crops`` segments from ``components`` along the last axis
        with random start positions and given ``length``.

        If the length of a component along the last axis is less than
        ``length``, it is padded to the left with ``pad_value``.

        Notice, that each element of the resulting components will have an
        additional axis with index 0, along which crops were stacked.

        Parameters
        ----------
        length : positive int
            Length of each segment along the last axis.
        n_crops : positive int
            The number of segments to be cropped.
        pad_value : float, optional
            Padding value. Defaults to 0.
        components : str or array-like
            Components to crop segments from.

        Returns
        -------
        batch : WellLogsBatch
            A batch of cropped components. Changes its ``components`` inplace.

        Raises
        ------
        ValueError
            If ``length`` or ``n_crops`` are negative or non-integer.
        """
        self._check_positive_int(length, "Segment length")
        self._check_positive_int(n_crops, "The number of segments")
        i = self.get_pos(None, "logs", index)

        components = self._preprocess_components(components)
        if self.logs[i].shape[-1] < length:
            if "dept" in components:
                padded_dept = self._pad_dept(self.dept[i], length)
                self.dept[i] = np.tile(padded_dept, (n_crops,) + (1,) * padded_dept.ndim)
                components.remove("dept")
            for comp in components:
                padded_comp = self._pad(getattr(self, comp)[i], length, pad_value)
                getattr(self, comp)[i] = np.tile(padded_comp, (n_crops,) + (1,) * padded_comp.ndim)
        else:
            crop_positions = np.random.randint(0, self.logs[i].shape[-1] - length + 1, n_crops)
            for comp in components:
                getattr(self, comp)[i] = bt.crop(getattr(self, comp)[i], length, crop_positions)

    @for_each_component
    def _split_by_well(self, split_indices, *, components):
        comp = self._to_array(np.split(getattr(self, components), split_indices))
        setattr(self, components, comp)

    @action
    def split_by_well(self, *, components):
        """Split an array, stored in each of the specified ``components``,
        along axis 0 into an array of arrays so that the shape of the
        resulting arrays along axis 0 equals to ``n_crops`` value, stored in
        the corresponding ``meta`` dict by the ``WellLogsBatch.crop`` method.

        This method is useful for splitting model predictions for the
        concatenated batch of crops into separate predictions for crops from
        each individual log in the original batch.

        Returns
        -------
        batch : WellLogsBatch
            A batch with split components. Changes its ``components`` inplace.

        Raises
        ------
        ValueError
            If ``WellLogsBatch.crop`` method was not called beforehand.
        """
        split_indices = [meta.get("n_crops") for meta in self.meta]
        if any(ix is None for ix in split_indices):
            raise ValueError("The number of log segments for a well is unknown")
        split_indices = np.cumsum(split_indices)[:-1]
        return self._split_by_well(split_indices, components=components)

    @for_each_component
    @inbatch_parallel(init="indices", target="for")
    def _aggregate(self, index, agg_fn, *, components):
        i = self.get_pos(None, components, index)
        comp = getattr(self, components)[i]
        meta = self.meta[i]
        tmp_comp = bt.aggregate(comp, meta["split_step"], agg_fn)
        getattr(self, components)[i] = tmp_comp[..., meta["pad_length"]:]

    @action
    def aggregate(self, agg_fn="mean", *, components):
        """Undo the application of ``WellLogsBatch.crop`` method by
        aggregating the resulting crops using ``agg_fn``.

        Parameters
        ----------
        agg_fn : str or callable
            An aggregation function to combine values in case of crop overlay.
            If ``str``, it must be a valid numpy NaN-aggregation function
            name.
        components : str or array-like
            Components to be aggregated.

        Returns
        -------
        batch : WellLogsBatch
            Batch with aggregated components. Changes its ``components``
            inplace.

        Raises
        ------
        ValueError
            If ``agg_fn`` is not a callable or a valid numpy aggregation
            function name.
        """
        if isinstance(agg_fn, str):
            if not agg_fn.startswith("nan"):
                agg_fn = "nan" + agg_fn
            try:
                agg_fn = getattr(np, agg_fn)
            except AttributeError:
                raise ValueError("agg_fn must be a valid numpy aggregation function name")
        elif not callable(agg_fn):
            raise ValueError("agg_fn must be a callable or a valid numpy aggregation function name")
        return self._aggregate(agg_fn, components=components)

    @staticmethod
    def _insert_axes(*arrays, axes):
        axes = np.array(axes).ravel()
        res = []
        for arr in arrays:
            ndim = arr.ndim + len(axes)
            axes = np.where(axes < 0, axes + ndim, axes)
            shape = np.ones(ndim, dtype=np.int32)
            shape[np.setdiff1d(np.arange(ndim), axes)] = arr.shape
            res.append(arr.reshape(shape))
        return tuple(res)

    @inbatch_parallel(init="indices", target="for")
    def _norm_mean_std(self, index, axis, mean, std, eps, *, component):
        i = self.get_pos(None, component, index)
        comp = getattr(self, component)[i]
        if mean is None:
            mean = np.nanmean(comp, axis=axis)
        if std is None:
            std = np.nanstd(comp, axis=axis)

        mean, std = self._insert_axes(mean, std, axes=axis)  # pylint: disable=unbalanced-tuple-unpacking
        getattr(self, component)[i] = (comp - mean) / (std + eps)

    @action
    def norm_mean_std(self, axis=-1, mean=None, std=None, eps=1e-10, *, components):
        """Standardize components along specified axes by subtracting the mean
        and scaling to unit variance.

        Parameters
        ----------
        axis : ``None`` or int or tuple of ints, optional
            Axis or axes along which standardization is performed. Defaults to
            the last axis.
        mean : None or ndarray or tuple or list of ndarrays
            Mean to be subtracted. If ``None``, it is calculated independently
            for each element of the batch along specified ``axis``.
        std : None or ndarray or tuple or list of ndarrays
            Standard deviation to be divided by. If ``None``, it is calculated
            independently for each element of the batch along specified
            ``axis``.
        eps: float, optional
            A small float to be added to the denominator to avoid division by
            zero.
        components : str or array-like
            Components to be standardized. If multiple components are given,
            ``mean`` and ``std`` must be either single ``ndarrays``, that will
            be used for each component, or tuples or lists of the same length,
            representing mean values and standard deviations of the
            corresponding components.

        Returns
        -------
        batch : WellLogsBatch
            Batch with standardized components. Changes its ``components``
            inplace.
        """
<<<<<<< HEAD
        i = self.get_pos(None, components, index)
        comp = getattr(self, components)[i]
        comp = ((comp - np.nanmean(comp, axis=axis, keepdims=True)) /
                (np.nanstd(comp, axis=axis, keepdims=True) + eps))
        getattr(self, components)[i] = comp
=======
        components = np.asarray(components).ravel()
        if not isinstance(mean, (tuple, list)):
            mean = [mean] * len(components)
        if not isinstance(std, (tuple, list)):
            std = [std] * len(components)

        if not (len(mean) == len(std) == len(components)):
            raise ValueError("Mean, std and components lists must be of the same length")

        for comp_mean, comp_std, comp in zip(mean, std, components):
            self._norm_mean_std(axis, comp_mean, comp_std, eps, component=comp)
        return self

    @inbatch_parallel(init="indices", target="for")
    def _norm_min_max(self, index, axis, min, max, *, component):  # pylint: disable=redefined-builtin
        i = self.get_pos(None, component, index)
        comp = getattr(self, component)[i]
        if min is None:
            min = np.nanmin(comp, axis=axis)
        if max is None:
            max = np.nanmax(comp, axis=axis)

        min, max = self._insert_axes(min, max, axes=axis)  # pylint: disable=unbalanced-tuple-unpacking
        getattr(self, component)[i] = (comp - min) / (max - min)

    @action
    def norm_min_max(self, axis=-1, min=None, max=None, *, components):  # pylint: disable=redefined-builtin
        """Linearly scale components to a [0, 1] range along specified axes.

        Parameters
        ----------
        axis : ``None`` or int or tuple of ints, optional
            Axis or axes along which scaling is performed. Defaults to the
            last axis.
        min : None or ndarray or tuple or list of ndarrays
            Minimum values of the components. If ``None``, it is calculated
            independently for each element of the batch along specified
            ``axis``.
        max : None or ndarray or tuple or list of ndarrays
            Maximum values of the components. If ``None``, it is calculated
            independently for each element of the batch along specified
            ``axis``.
        components : str or array-like
            Components to be scaled. If multiple components are given, ``min``
            and ``max`` must be either single ``ndarrays``, that will be used
            for each component, or tuples or lists of the same length,
            representing minimum and maximum values of the corresponding
            components.

        Returns
        -------
        batch : WellLogsBatch
            Batch with scaled components. Changes its ``components`` inplace.
        """
        components = np.asarray(components).ravel()
        if not isinstance(min, (tuple, list)):
            min = [min] * len(components)
        if not isinstance(max, (tuple, list)):
            max = [max] * len(components)

        if not (len(min) == len(max) == len(components)):
            raise ValueError("Min, max and components lists must be of the same length")

        for comp_min, comp_max, comp in zip(min, max, components):
            self._norm_min_max(axis, comp_min, comp_max, component=comp)
        return self
>>>>>>> e1186b61
<|MERGE_RESOLUTION|>--- conflicted
+++ resolved
@@ -831,13 +831,6 @@
             Batch with standardized components. Changes its ``components``
             inplace.
         """
-<<<<<<< HEAD
-        i = self.get_pos(None, components, index)
-        comp = getattr(self, components)[i]
-        comp = ((comp - np.nanmean(comp, axis=axis, keepdims=True)) /
-                (np.nanstd(comp, axis=axis, keepdims=True) + eps))
-        getattr(self, components)[i] = comp
-=======
         components = np.asarray(components).ravel()
         if not isinstance(mean, (tuple, list)):
             mean = [mean] * len(components)
@@ -903,5 +896,4 @@
 
         for comp_min, comp_max, comp in zip(min, max, components):
             self._norm_min_max(axis, comp_min, comp_max, component=comp)
-        return self
->>>>>>> e1186b61
+        return self