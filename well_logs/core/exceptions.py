--- conflicted
+++ resolved
@@ -2,31 +2,6 @@
 
 
 STARTERS = {
-<<<<<<< HEAD
-    "boring_nans" : "Missing CORE_RECOVERY values in boring_intervals:",
-    "boring_unfits" : "CORE_RECOVERY is bigger than CORE_INTERVAL in boring_intervals:",
-    "boring_overlaps" : "Overlaping intervals found in boring_intervals:",
-    "boring_nonincreasing" : "DEPTH_FROM is bigger than the subsequent DEPTH_FROM in boring_intervals:",
-    "boring_disordered" : "DEPTH_FROM is bigger than DEPTH_TO in boring_intervals:",
-    "lithology_overlaps" : "Overlaping intervals found in core_lithology:",
-    "lithology_nonincreasing" : "DEPTH_FROM is bigger than the subsequent DEPTH_FROM in core_lithology:",
-    "lithology_disordered" : "DEPTH_FROM is bigger than DEPTH_TO in core_lithology:",
-    "lithology_exclusions" : "Following core_lithology intervals are not included in any of boring_intervals:",
-    "lithology_unfits" : "Calculated CORE_TOTAL is greater than the corresponding CORE_RECOVERY in boring_intervals:"
-}
-
-
-class SkipWellException(Exception):
-    """Raised if a well should be dropped from a batch."""
-    pass
-
-
-class DataRegularityError(SkipWellException):
-    """Raised if any data regularity checks are not passed."""
-    def __init__(self, bad_id, bad_data=""):
-        starter = STARTERS.get(bad_id, bad_id)
-        message = f"{starter}\n\n{bad_data}"
-=======
     "boring_nans" : "Missing CORE_RECOVERY values in boring_intervals:\n\n{}",
     "boring_unfits" : "CORE_RECOVERY is bigger than CORE_INTERVAL in boring_intervals:\n\n{}",
     "boring_overlaps" : "Overlaping intervals found in boring_intervals:\n\n{}",
@@ -47,5 +22,4 @@
     def __init__(self, error_id, *args):
         starter = STARTERS.get(error_id, error_id)
         message = starter.format(*args)
->>>>>>> 9a6841ab
         super().__init__(message)