--- conflicted
+++ resolved
@@ -70,18 +70,7 @@
     
     # def drop_segments(self, indices):
     #     self.segments = [segment for i, segment in self.segments if not i in indices]
-    
-<<<<<<< HEAD
-    def random_crop(self, height, n_crops=1, divide_by=None):
-        p = np.array([item.depth for item in self.segments])
-        random_segments = Counter(np.random.choice(self.segments, n_crops, p=p/sum(p)))
-        self.segments = [Well(segments=segment.random_crop(height, n_crops)) for segment, n_crops in random_segments.items()]
-        return self.segments
 
-    def crop(self, height, step, drop_last=True):
-        self.segments = [Well(segments=segment.crop(height, step, drop_last)) for segment in self.segments]
-        return self.segments
-=======
     def random_crop(self, height, n_crops=1):
         wells = self.iter_level(-2)
         p = np.array([item.length for item in wells])
@@ -104,7 +93,7 @@
                 for segment in well.segments
             ]
         self.tree_depth += 1
->>>>>>> 95b1d496
+
 
     # def assemble_crops(self, crops, name):
     #     i = 0
