--- conflicted
+++ resolved
@@ -41,7 +41,6 @@
     def copy(self):
         return copy(self)
 
-<<<<<<< HEAD
     def split_segments(self, connected=False):
         self.segments = [item for segment in self.segments for item in segment.split_segments(connected)]
     
@@ -78,12 +77,7 @@
     def aggregate(self, name, func):
         for i in range(len(self.segments)):
             self.segments[i] = [self.segments[i], func([getattr(subsegment, name) for subsegment in self.segments[i]])]
-=======
+
     def dump(self, path):
         self.aggregate().segments[0].dump(path)
-        return self
-
-    def aggregate(self):
-        # TODO: aggregate all well segments into one
-        return self
->>>>>>> 6d898b8a
+        return self