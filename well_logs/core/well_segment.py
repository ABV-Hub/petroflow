--- conflicted
+++ resolved
@@ -548,7 +548,7 @@
         for _, (depth_from, depth_to) in intervals.iterrows():
             res_segments.append(self[depth_from:depth_to])
         return res_segments
-    
+
     def create_segments(self, src, connected=True):
         if not isinstance(src, list):
             src = [src]
@@ -565,7 +565,7 @@
         if connected:
             df = self._core_chunks(df)
         segments = [self[top:bottom] for _, (top, bottom) in df[['DEPTH_FROM', 'DEPTH_TO']].iterrows()]
-        return segments        
+        return segments
 
     def _core_chunks(self, df):
         if len(df) > 0:
@@ -610,10 +610,6 @@
             end = np.ceil((min(depth_to, self.depth_to) - self.depth_from) * factor)
             mask[int(start):int(end)] = labels[row[1][column]]
         setattr(self, dst, mask)
-<<<<<<< HEAD
-
-=======
->>>>>>> 4e523d66
 
     def drop_layers(self):
         pass
