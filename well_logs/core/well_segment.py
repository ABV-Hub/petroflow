--- conflicted
+++ resolved
@@ -182,7 +182,7 @@
         core_dl = np.full((height, width, 3), np.nan, dtype=np.float32)
         core_uv = np.full((height, width, 3), np.nan, dtype=np.float32)
 
-        for (sample_depth_from, sample_depth_to), sample_name in self.samples["SAMPLE"].iteritems():
+        for (sample_depth_from, sample_depth_to), sample_name in self._samples["SAMPLE"].iteritems():
             sample_height = self._meters_to_pixels(sample_depth_to - sample_depth_from)
 
             sample_name = str(sample_name)
@@ -219,11 +219,11 @@
 
     def plot(self, plot_core=True, subplot_height=500, subplot_width=150):
         init_notebook_mode(connected=True)
-        depth_from = self.logs.index.min()
-        depth_to = self.logs.index.max()
-
-        n_cols = len(self.logs.columns)
-        subplot_titles = list(self.logs.columns)
+        depth_from = self._logs.index.min()
+        depth_to = self._logs.index.max()
+
+        n_cols = len(self._logs.columns)
+        subplot_titles = list(self._logs.columns)
         if plot_core and self.has_samples:
             n_cols += 2
             subplot_titles += ["CORE DL", "CORE UV"]
@@ -283,21 +283,6 @@
         if not isinstance(key, slice):
             return self.keep_logs(key)
         res = self.copy()
-<<<<<<< HEAD
-        # res._logs = res.logs[key]
-        res._depth_from = key.start
-        res._depth_to = key.stop
-        start, stop = key.start, key.stop
-        mask = (res.samples["DEPTH_FROM"] < stop) & (start < res.samples["DEPTH_TO"])
-        res._samples = res.samples[mask]
-
-        # TODO: slice all other dataframes
-
-        if (res._core_dl is not None) and (res._core_uv is not None):
-            depth_from = self.depth_from
-            start_pos = int(round((start - depth_from) * 100)) * self.pixels_per_cm
-            stop_pos = int(round((stop - depth_from) * 100)) * self.pixels_per_cm
-=======
         res.depth_from, res.depth_to = key.start, key.stop
 
         attr_iter = chain(
@@ -312,7 +297,6 @@
         if (res._core_dl is not None) and (res._core_uv is not None):
             start_pos = self._meters_to_pixels(res.depth_from - self.depth_from)
             stop_pos = self._meters_to_pixels(res.depth_to - self.depth_from)
->>>>>>> 903a9234
             res._core_dl = res._core_dl[start_pos:stop_pos]
             res._core_uv = res._core_uv[start_pos:stop_pos]
         return res
